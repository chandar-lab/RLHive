--- conflicted
+++ resolved
@@ -1,11 +1,6 @@
 from hive.envs.env_spec import EnvSpec
 from hive.envs.base import BaseEnv, ParallelEnv
 from hive.envs.gym_env import GymEnv
-<<<<<<< HEAD
-from hive.envs.minigrid import MiniGridEnv
-import hive.envs.ma_envs
-=======
->>>>>>> e12ed07a
 
 try:
     from hive.envs.minigrid import MiniGridEnv
