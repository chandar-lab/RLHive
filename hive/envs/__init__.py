--- conflicted
+++ resolved
@@ -18,15 +18,14 @@
     MarlGridEnv = None
 
 try:
-<<<<<<< HEAD
     from hive.envs.hanabi import HanabiLearningEnv
 except ImportError:
-    MarlGridEnv = None
-=======
+    HanabiLearningEnv = None
+    
+try:
     from hive.envs.minatar import MinAtarEnv
 except ImportError:
     MinAtarEnv = None
->>>>>>> 4c35e06d
 
 from hive.utils.utils import create_class_constructor
 
@@ -37,10 +36,7 @@
         "MiniGridEnv": MiniGridEnv,
         "MarlGridEnv": MarlGridEnv,
         "AtariEnv": AtariEnv,
-<<<<<<< HEAD
         "HanabiLearningEnv": HanabiLearningEnv,
-=======
         "MinAtarEnv": MinAtarEnv,
->>>>>>> 4c35e06d
     },
 )