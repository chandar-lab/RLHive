<<<<<<< HEAD
import numpy as np
import cv2
import gym

from typing import Tuple, Dict, Any
=======
import ale_py
import cv2
import numpy as np
>>>>>>> b119b9fe

from hive.envs.env_spec import EnvSpec
from hive.envs.gym_env import GymEnv


class AtariEnv(GymEnv):
    """
    Class for loading Atari environments.
    """

    def __init__(
        self,
        game: str,
        frame_skip: int = 4,
        screen_size: int = 84,
        sticky_actions_prob: float = 0.25,
        game_mode: int = 0,
        game_difficulty: int = 0,
        full_action_space: bool = True,
    ):
        """
        Args:
            game (str): Name of the Atari game environment
            frame_skip (int): Number of times the agent takes the same action in the environment
            screen_size (int): Size of the resized frames from the environment
            sticky_actions_prob (float): Probability to repeat actions, see Machado et al., 2018
            game_mode (int): Game mode, see Machado et al., 2018
            game_difficulty (int): Game difficulty,see Machado et al., 2018
            full_action_space (bool): Use full action space?, see ALE
        """
        env_name = "ALE/{}-v5".format(game)

        if frame_skip <= 0:
            raise ValueError(
                "Frame skip should be strictly positive, got {}".format(frame_skip)
            )
        if screen_size <= 0:
            raise ValueError(
                "Target screen size should be strictly positive, got {}".format(
                    screen_size
                )
            )
        if (sticky_actions_prob < 0.0) or (sticky_actions_prob > 1.0):
            raise ValueError(
                "Sticky Actions Probability should be in [0.,1.], got {}".format(
                    screen_size
                )
            )

        self._frame_skip = frame_skip
        self._screen_size = screen_size

        super().__init__(
            env_name,
            **{
                "sticky_actions_prob": sticky_actions_prob,
                "mode": game_mode,
                "difficulty": game_difficulty,
                "full_action_space": full_action_space,
            }
        )

    def create_env(
        self,
        env_name: str,
        sticky_actions_prob: float = 0.25,
        mode: int = 0,
        difficulty: int = 0,
        full_action_space: bool = True,
        **kwargs
    ):
        """
        Notes:
            * We handle frame skipping by ourselves.
            * We only support grayscale observations.
            * Rendering option is off.
        """
        self._env = gym.make(
            env_name,
            obs_type="grayscale",
            frameskip=1,
            mode=mode,
            difficulty=difficulty,
            repeat_action_probability=sticky_actions_prob,
            full_action_space=full_action_space,
            render_mode=None,
        )

    def create_env_spec(self, env_name: str, **kwargs):
        obs_spaces = self._env.observation_space.shape
        # Used for storing and pooling over two consecutive observations
        self.screen_buffer = [
            np.empty((obs_spaces[0], obs_spaces[1]), dtype=np.uint8),
            np.empty((obs_spaces[0], obs_spaces[1]), dtype=np.uint8),
        ]

        act_spaces = [self._env.action_space]
        return EnvSpec(
            env_name=env_name,
            obs_dim=[(1, self._screen_size, self._screen_size)],
            act_dim=[space.n for space in act_spaces],
        )

    def reset(self) -> Tuple[np.ndarray, int]:
        self.screen_buffer[1] = self._env.reset()
        self.screen_buffer[0].fill(0)
        return self._pool_and_resize(), self._turn

    def step(
        self, action: int = None
    ) -> Tuple[np.ndarray, float, bool, int, Dict[str, Any]]:
        """
        Remarks:
            * Execute self.frame_skips steps taking the action in the the environment.
            * This may execute fewer than self.frame_skip steps in the environment, if the done state is reached.
            * Furthermore, in this case the returned observation should be ignored.
        """
        assert action is not None

        accumulated_reward = 0.0
        done = False
        info = {}
        for time_step in range(self._frame_skip):
            observation, reward, done, info = self._env.step(action)
            accumulated_reward += reward

            if done:
                break
            elif time_step >= self._frame_skip - 2:
                t = time_step - (self._frame_skip - 2)
                self.screen_buffer[t] = observation

        observation = self._pool_and_resize()

        return observation, accumulated_reward, done, self._turn, info

    def _pool_and_resize(self) -> np.ndarray:
        """Transforms two frames into a Nature DQN observation.

        Returns:
          transformed_screen (numpy array): pooled, resized screen.
        """
        # Pool if there are enough screens to do so.
        if self._frame_skip > 1:
            np.maximum(
                self.screen_buffer[0], self.screen_buffer[1], out=self.screen_buffer[1]
            )

        transformed_image = cv2.resize(
            self.screen_buffer[1],
            (self._screen_size, self._screen_size),
            interpolation=cv2.INTER_AREA,
        )
        int_image = np.asarray(transformed_image, dtype=np.uint8)
        return np.expand_dims(int_image, axis=0)<|MERGE_RESOLUTION|>--- conflicted
+++ resolved
@@ -1,14 +1,8 @@
-<<<<<<< HEAD
-import numpy as np
 import cv2
 import gym
+import numpy as np
 
 from typing import Tuple, Dict, Any
-=======
-import ale_py
-import cv2
-import numpy as np
->>>>>>> b119b9fe
 
 from hive.envs.env_spec import EnvSpec
 from hive.envs.gym_env import GymEnv
