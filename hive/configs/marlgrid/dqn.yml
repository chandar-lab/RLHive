--- conflicted
+++ resolved
@@ -1,5 +1,4 @@
 # General training loop config
-<<<<<<< HEAD
 name: 'MultiAgentRunner'
 kwargs:
   experiment_manager:
@@ -8,154 +7,17 @@
       name: &run_name 'marlgrid-dqn'
       save_dir: 'experiment'
       saving_schedule:
-=======
-run_name: &run_name 'marlgrid-dqn'
-train_steps: 500000
-test_frequency: 1000
-test_num_episodes: 10
-self_play: False
-num_agents: &num_agents 3
-stack_size: &stack_size 3
-saving_schedule:
-  name: 'PeriodicSchedule'
-  kwargs:
-    off_value: False
-    on_value: True
-    period: 15000
-save_dir: 'experiment'
-
-# Environment config
-environment:
-  name: 'MarlGridEnv'
-  kwargs:
-    env_name: 'MarlGrid-2Agent1RandomPursuit8x8-v0'
-    num_players: *num_agents
-
-# List of agents for the experiment. In single agent, only the first agent in
-# the list is used.
-agents:
-  -
-    name: 'DQNAgent'
-    kwargs:
-      representation_net:
-        name: 'ConvNetwork'
-        kwargs:
-          channels: [ 32, 64, 64 ]
-          kernel_sizes: [ 8, 4, 3 ]
-          strides: [ 4, 2, 1 ]
-          paddings: [ 0, 1, 1 ]
-          mlp_layers: [ 512 ]
-      optimizer_fn:
-        name: 'Adam'
-        kwargs: {}
-      id: 0
-      replay_buffer:
-        name: 'CircularReplayBuffer'
-        kwargs:
-          capacity: 10000
-          stack_size: *stack_size
-      discount_rate: .9
-      target_net_update_schedule:
         name: 'PeriodicSchedule'
         kwargs:
           off_value: False
           on_value: True
-          period: 100
-      epsilon_schedule:
-        name: 'LinearSchedule'
-        kwargs:
-          init_value: 1
-          end_value: .05
-          steps: 10000
-      min_replay_history: 500
-      batch_size: 128
-      device: 'cpu'
-      log_frequency: 100
-  -
-    name: 'DQNAgent'
-    kwargs:
-      representation_net:
-        name: 'ConvNetwork'
-        kwargs:
-          channels: [ 32, 64, 64 ]
-          kernel_sizes: [ 8, 4, 3 ]
-          strides: [ 4, 2, 1 ]
-          paddings: [ 0, 1, 1 ]
-          mlp_layers: [ 512 ]
-      optimizer_fn:
-        name: 'Adam'
-        kwargs: {}
-      id: 1
-      replay_buffer:
-        name: 'CircularReplayBuffer'
-        kwargs:
-          capacity: 10000
-          stack_size: *stack_size
-      discount_rate: .9
-      target_net_update_schedule:
->>>>>>> 3a053db1
-        name: 'PeriodicSchedule'
-        kwargs:
-          off_value: False
-          on_value: True
-<<<<<<< HEAD
           period: 15000
   train_steps: 500000
   test_frequency: 1000
   test_episodes: 10
   self_play: False
-  num_agents: &num_agents 2
-  stack_size: &stack_size 2
-=======
-          period: 100
-      epsilon_schedule:
-        name: 'LinearSchedule'
-        kwargs:
-          init_value: 1
-          end_value: .05
-          steps: 10000
-      min_replay_history: 500
-      batch_size: 128
-      device: 'cpu'
-      log_frequency: 100
-  -
-    name: 'DQNAgent'
-    kwargs:
-      representation_net:
-        name: 'ConvNetwork'
-        kwargs:
-          channels: [ 32, 64, 64 ]
-          kernel_sizes: [ 8, 4, 3 ]
-          strides: [ 4, 2, 1 ]
-          paddings: [ 0, 1, 1 ]
-          mlp_layers: [ 512 ]
-      optimizer_fn:
-        name: 'Adam'
-        kwargs: {}
-      id: 2
-      replay_buffer:
-        name: 'CircularReplayBuffer'
-        kwargs:
-          capacity: 10000
-          stack_size: *stack_size
-      discount_rate: .9
-      target_net_update_schedule:
-        name: 'PeriodicSchedule'
-        kwargs:
-          off_value: False
-          on_value: True
-          period: 100
-      epsilon_schedule:
-        name: 'LinearSchedule'
-        kwargs:
-          init_value: 1
-          end_value: .05
-          steps: 10000
-      min_replay_history: 500
-      batch_size: 128
-      device: 'cpu'
-      log_frequency: 100
->>>>>>> 3a053db1
+  num_agents: &num_agents 3
+  stack_size: &stack_size 3
 
   # Environment config
   environment:
