from abc import ABC
from typing import List
from hive.agents.agent import Agent
from hive.envs.base import BaseEnv

from hive.runners.utils import Metrics
from hive.utils import schedule
from hive.utils.experiment import Experiment
from hive.utils.loggers import ScheduledLogger
from hive.utils.registry import Registrable
from hive.utils.utils import seeder


class Runner(ABC, Registrable):
    """Base Runner class used to implement a training loop.

    Different types of training loops can be created by overriding the relevant
    functions.
    """

    def __init__(
        self,
        environment: BaseEnv,
        agents: List[Agent],
        logger: ScheduledLogger,
        experiment_manager: Experiment,
        train_steps: int,
        eval_environment: BaseEnv = None,
        test_frequency: int = -1,
        test_episodes: int = 1,
        max_steps_per_episode: int = 1e9,
    ):
        """
        Args:
            environment (BaseEnv): Environment used in the training loop.
            agents (list[Agent]): List of agents that interact with the environment.
            logger (ScheduledLogger): Logger object used to log metrics.
            experiment_manager (Experiment): Experiment object that saves the state of
                the training.
            train_steps (int): How many steps to train for. If this is -1, there is no
                limit for the number of training steps.
            test_frequency (int): After how many training steps to run testing episodes.
                If this is -1, testing is not run.
            test_episodes (int): How many episodes to run testing for.
        """
        self._train_environment = environment
        self._train_environment.seed(seeder.get_new_seed("environment"))
        self._eval_environment = eval_environment
        if self._eval_environment is not None:
            self._eval_environment.seed(seeder.get_new_seed("environment"))

        if isinstance(agents, list):
            self._agents = agents
        else:
            self._agents = [agents]
        self._logger = logger
        self._experiment_manager = experiment_manager
        if train_steps == -1:
            self._train_schedule = schedule.ConstantSchedule(True)
        else:
            self._train_schedule = schedule.SwitchSchedule(True, False, train_steps)
        if test_frequency == -1:
            self._test_schedule = schedule.ConstantSchedule(False)
        else:
            self._test_schedule = schedule.PeriodicSchedule(False, True, test_frequency)
        self._test_episodes = test_episodes
        self._max_steps_per_episode = max_steps_per_episode

        self._experiment_manager.register_experiment(
            logger=self._logger,
            agents=self._agents,
            environment=self._train_environment,
            eval_environment=self._eval_environment,
        )
        self._experiment_manager.experiment_state.update(
            {
                "train_schedule": self._train_schedule,
                "test_schedule": self._test_schedule,
            }
        )
        self._logger.register_timescale("train")
        self._logger.register_timescale("test")
        self._training = True
        self._save_experiment = False
        self._run_testing = False

    def register_config(self, config):
        self._experiment_manager.register_config(config)
        self._logger.log_config(config)

    def train_mode(self, training):
        """If training is true, sets all agents to training mode. If training is false,
        sets all agents to eval mode.

        Args:
            training (bool): Whether to be in training mode.
        """
        self._training = training
        for agent in self._agents:
            agent.train() if training else agent.eval()

    def create_episode_metrics(self):
        """Create the metrics used during the loop."""
        return Metrics(
            self._agents,
            [("reward", 0), ("episode_length", 0)],
            [("full_episode_length", 0)],
        )

<<<<<<< HEAD
    def update_step(self):
        """Update steps for various schedules. Run testing if appropriate."""
=======
    def update_runner_state(self):
        """Run one step of the training loop.

        Args:
            observation: Current observation that the agent should create an action
                for.
            turn (int): Agent whose turn it is.
            episode_metrics (Metrics): Keeps track of metrics for current episode.
        """
>>>>>>> bca0133d
        if self._training:
            self._train_schedule.update()
            self._logger.update_step("train")
            if self._test_schedule.update():
                self.run_testing()
            self._save_experiment = (
                self._experiment_manager.update_step() or self._save_experiment
            )

    def run_episode(self, environment):
        """Run a single episode of the environment."""

        return NotImplementedError

    def run_training(self):
        """Run the training loop. Note, the responsibility for running the
        testing phase at appropriate points belongs to each individual runner.
        This method only runs a testing phase at the end of training. If you
        need to run testing more often, the logic for that must be added in the
        individual runner classes.
        :py:class:`~hive.runners.single_agent_loop.SingleAgentRunner` and
        :py:class:`~hive.runners.multi_agent_loop.MultiAgentRunner` run the
        testing phase periodically in their :py:meth:`~Runner.run_episode` methods."""
        self.train_mode(True)
        while self._train_schedule.get_value():
            # Run training episode
            if not self._training:
                self.train_mode(True)
            episode_metrics = self.run_episode(self._train_environment)
            if self._logger.should_log("train"):
                episode_metrics = episode_metrics.get_flat_dict()
                self._logger.log_metrics(episode_metrics, "train")

            # Save experiment state
            if self._save_experiment:
                self._experiment_manager.save()
                self._save_experiment = False

        # Run a final test episode and save the experiment.
        self.run_testing()
        self._experiment_manager.save()

    def run_testing(self):
        """Run a testing phase."""
        if self._eval_environment is None:
            return
        self.train_mode(False)
        aggregated_episode_metrics = self.create_episode_metrics().get_flat_dict()
        for _ in range(self._test_episodes):
            episode_metrics = self.run_episode(self._eval_environment)
            for metric, value in episode_metrics.get_flat_dict().items():
                aggregated_episode_metrics[metric] += value / self._test_episodes
        self._logger.update_step("test")
        self._logger.log_metrics(aggregated_episode_metrics, "test")
        self._run_testing = False
        self.train_mode(True)

    def resume(self):
        """Resume a saved experiment."""
        if self._experiment_manager.is_resumable():
            self._experiment_manager.resume()
        self._train_schedule = self._experiment_manager.experiment_state[
            "train_schedule"
        ]
        self._test_schedule = self._experiment_manager.experiment_state["test_schedule"]

    @classmethod
    def type_name(cls):
        """
        Returns:
            "runner"
        """
        return "runner"<|MERGE_RESOLUTION|>--- conflicted
+++ resolved
@@ -107,20 +107,8 @@
             [("full_episode_length", 0)],
         )
 
-<<<<<<< HEAD
     def update_step(self):
         """Update steps for various schedules. Run testing if appropriate."""
-=======
-    def update_runner_state(self):
-        """Run one step of the training loop.
-
-        Args:
-            observation: Current observation that the agent should create an action
-                for.
-            turn (int): Agent whose turn it is.
-            episode_metrics (Metrics): Keeps track of metrics for current episode.
-        """
->>>>>>> bca0133d
         if self._training:
             self._train_schedule.update()
             self._logger.update_step("train")
@@ -136,14 +124,11 @@
         return NotImplementedError
 
     def run_training(self):
-        """Run the training loop. Note, the responsibility for running the
-        testing phase at appropriate points belongs to each individual runner.
-        This method only runs a testing phase at the end of training. If you
-        need to run testing more often, the logic for that must be added in the
-        individual runner classes.
-        :py:class:`~hive.runners.single_agent_loop.SingleAgentRunner` and
-        :py:class:`~hive.runners.multi_agent_loop.MultiAgentRunner` run the
-        testing phase periodically in their :py:meth:`~Runner.run_episode` methods."""
+        """Run the training loop. Note, to ensure that the test phase is run during
+        the individual runners must call :py:meth:`~Runner.update_step` in their
+        :py:meth:`~Runner.run_episode` methods.
+        See :py:class:`~hive.runners.single_agent_loop.SingleAgentRunner` and
+        :py:class:`~hive.runners.multi_agent_loop.MultiAgentRunner` for examples."""
         self.train_mode(True)
         while self._train_schedule.get_value():
             # Run training episode
