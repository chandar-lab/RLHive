from abc import ABC, abstractmethod

from hive.utils import schedule
from hive.runners.utils import Metrics


class Runner(ABC):
    """Base Runner class used to implement a training loop.

    Different types of training loops can be created by overriding the relevant
    functions.
    """

    def __init__(
        self,
        environment,
        agents,
        logger,
        experiment_manager,
        train_steps,
        train_episodes,
        test_frequency,
        test_num_episodes,
    ):
        """Initializes the Runner object.
        Args:
            environment: Environment used in the training loop.
            agents: List of agents that interact with the environment
            logger: Logger object used to log metrics.
            experiment_manager: ExperimentManager object that saves the state of the
                training.
            train_steps: How many steps to train for. If this is -1, there is no limit
                for the number of training steps. If both this and train_episodes are
                -1, training loop will not terminate.
            train_episodes: How many episodes to train for. If this is -1, there is no
                limit for the number of training episodes. If both this and train_steps
                are -1, training loop will not terminate.
            test_frequency: After how many training episodes to run testing episodes.
                If this is -1, testing is not run.
            test_num_episodes: How many testing episodes to run during each testing
                period.
        """
        self._environment = environment
        if isinstance(agents, list):
            self._agents = agents
        else:
            self._agents = [agents]
        self._logger = logger
        self._experiment_manager = experiment_manager
        if train_steps == -1:
            self._train_step_schedule = schedule.ConstantSchedule(True)
        else:
            self._train_step_schedule = schedule.SwitchSchedule(
                True, False, train_steps
            )
        if train_episodes == -1:
            self._train_episode_schedule = schedule.ConstantSchedule(True)
        else:
            self._train_episode_schedule = schedule.SwitchSchedule(
                True, False, train_episodes
            )
        if test_frequency == -1:
            self._test_schedule = schedule.ConstantSchedule(False)
        else:
            self._test_schedule = schedule.PeriodicSchedule(False, True, test_frequency)
        self._test_num_episodes = test_num_episodes
        self._train_step_schedule.update()
        self._test_schedule.update()
        self._experiment_manager.experiment_state.update(
            {
                "train_step_schedule": self._train_step_schedule,
                "train_episode_schedule": self._train_episode_schedule,
                "test_schedule": self._test_schedule,
            }
        )

    def train_mode(self, training):
        """If training is true, sets all agents to training mode. If training is false,
        sets all agents to eval mode.
        """
        for agent in self._agents:
            agent.train() if training else agent.eval()

    def create_episode_metrics(self):
        """Create the metrics used during the loop."""
        return Metrics(
            self._agents,
            [("reward", 0), ("episode_length", 0)],
            [("full_episode_length", 0)],
        )

    def run_one_step(self, observation, turn, episode_metrics):
        """Run one step of the training loop.

        If it is the agent's first turn during the episode, do not run an update step.
        Otherwise, run an update step based on the previous action and accumulated
        reward since then.

        Args:
            observation: Current observation that the agent should create an action for.
            turn: Agent whose turn it is.
            episode_metrics: Metrics object keeping track of metrics for current episode.
        """
        return NotImplementedError

    def run_end_step(self, episode_metrics):
        """Run the final step of an episode.

        After an episode ends, iterate through agents and update then with the final
        step in the episode.

        Args:
            episode_metrics: Metrics object keeping track of metrics for current episode.

        """
        return NotImplementedError

    def run_episode(self):
        """Run a single episode of the environment."""

        return NotImplementedError

    def run_training(self):
        """Run the training loop."""

        while (
            self._train_episode_schedule.update()
            and self._train_step_schedule.get_value()
        ):
            # Run training episode
            self.train_mode(True)
            episode_metrics = self.run_episode()
            if self._logger.update_step("train_episodes"):
                self._logger.log_metrics(
                    episode_metrics.get_flat_dict(), "train_episodes"
                )

            # Run test episodes
            while self._test_schedule.update():
<<<<<<< HEAD
                self.train_mode(False)
                episode_metrics = self.run_episode()
                episode_metrics_list.append(episode_metrics)
                # self._logger.update_step("test_episodes")

                # if self._logger.update_step("test_episodes"):
                #     self._logger.log_metrics(
                #         episode_metrics.get_flat_dict(), "test_episodes"
                #     )

            if len(episode_metrics_list) != 0:
                mean_episode_metrics = self.create_episode_metrics()
                for agent in self._agents:
                    mean_episode_metrics[agent.id]["reward"] = mean([ep_metrics[agent.id]["reward"] for ep_metrics in episode_metrics_list])
                    mean_episode_metrics[agent.id]["episode_length"] = mean([ep_metrics[agent.id]["episode_length"] for ep_metrics in episode_metrics_list])
                mean_episode_metrics["full_episode_length"] = mean([ep_metrics["full_episode_length"] for ep_metrics in episode_metrics_list])
                mean_episode_metrics["env_steps"] = self._train_step_schedule._steps
                self._logger.update_step("test_episodes")
                self._logger.log_metrics(mean_episode_metrics.get_flat_dict(), "test_episodes")
=======
                test_metrics = self.run_testing()
                if self._logger.update_step("test_episodes"):
                    self._logger.log_metrics(test_metrics, "test_episodes")
>>>>>>> 842218cf

            # Save experiment state
            if self._experiment_manager.update_step():
                self._experiment_manager.save()

        # Run a final test episode and save the experiment.
        test_metrics = self.run_testing()

        self._logger.update_step("test_episodes")
        self._logger.log_metrics(test_metrics, "test_episodes")
        self._experiment_manager.save()

    def run_testing(self):
        self.train_mode(False)
        mean_episode_metrics = self.create_episode_metrics().get_flat_dict()
        for _ in range(self._test_num_episodes):
            episode_metrics = self.run_episode()
            for metric, value in episode_metrics.get_flat_dict().items():
                mean_episode_metrics[metric] += value / self._test_num_episodes

        return mean_episode_metrics

    def resume(self):
        """Resume a saved experiment."""
        self._experiment_manager.resume()
        self._train_step_schedule = self._experiment_manager.experiment_state[
            "train_step_schedule"
        ]
        self._train_episode_schedule = self._experiment_manager.experiment_state[
            "train_episode_schedule"
        ]
        self._test_schedule = self._experiment_manager.experiment_state["test_schedule"]<|MERGE_RESOLUTION|>--- conflicted
+++ resolved
@@ -137,31 +137,9 @@
 
             # Run test episodes
             while self._test_schedule.update():
-<<<<<<< HEAD
-                self.train_mode(False)
-                episode_metrics = self.run_episode()
-                episode_metrics_list.append(episode_metrics)
-                # self._logger.update_step("test_episodes")
-
-                # if self._logger.update_step("test_episodes"):
-                #     self._logger.log_metrics(
-                #         episode_metrics.get_flat_dict(), "test_episodes"
-                #     )
-
-            if len(episode_metrics_list) != 0:
-                mean_episode_metrics = self.create_episode_metrics()
-                for agent in self._agents:
-                    mean_episode_metrics[agent.id]["reward"] = mean([ep_metrics[agent.id]["reward"] for ep_metrics in episode_metrics_list])
-                    mean_episode_metrics[agent.id]["episode_length"] = mean([ep_metrics[agent.id]["episode_length"] for ep_metrics in episode_metrics_list])
-                mean_episode_metrics["full_episode_length"] = mean([ep_metrics["full_episode_length"] for ep_metrics in episode_metrics_list])
-                mean_episode_metrics["env_steps"] = self._train_step_schedule._steps
-                self._logger.update_step("test_episodes")
-                self._logger.log_metrics(mean_episode_metrics.get_flat_dict(), "test_episodes")
-=======
                 test_metrics = self.run_testing()
                 if self._logger.update_step("test_episodes"):
                     self._logger.log_metrics(test_metrics, "test_episodes")
->>>>>>> 842218cf
 
             # Save experiment state
             if self._experiment_manager.update_step():
