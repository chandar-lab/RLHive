--- conflicted
+++ resolved
@@ -118,17 +118,9 @@
         config["agent"]["kwargs"]["obs_dim"] = env_spec.obs_dim[0]
     config["agent"]["kwargs"]["act_dim"] = env_spec.act_dim[0]
     config["agent"]["kwargs"]["logger"] = logger
-<<<<<<< HEAD
-
     if "replay_buffer" in config["agent"]["kwargs"]:
         replay_args = config["agent"]["kwargs"]["replay_buffer"]["kwargs"]
         replay_args["observation_shape"] = env_spec.obs_dim[0]
-
-=======
-    if "replay_buffer" in config["agent"]["kwargs"]:
-        replay_args = config["agent"]["kwargs"]["replay_buffer"]["kwargs"]
-        replay_args["observation_shape"] = env_spec.obs_dim[0]
->>>>>>> 0d26d927
     agent = agent_lib.get_agent(config["agent"])
 
     # Set up experiment manager
