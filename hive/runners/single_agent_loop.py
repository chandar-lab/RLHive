import argparse
import numpy as np
import torch
from hive import agents, envs, replays
from hive.agents import qnets
from hive.utils import logging, schedule


def run_single_agent_training(
    environment, agent, training_schedule, testing_schedule, train_logger, test_logger
):
    agent.train()
    episode_metrics = {
        "cumulative_reward": 0,
        "episode_length": 0,
    }
    observation, _ = environment.reset()
    while training_schedule.update():
        done, observation = run_one_step(
            environment, agent, observation, episode_metrics
        )

        if done:
            if train_logger.update_step():
                train_logger.log_metrics(episode_metrics)
            episode_metrics = {
                "cumulative_reward": 0,
                "episode_length": 0,
            }
            while testing_schedule.update():
                # Run the testing loop for one episode
                agent.eval()
                done = False
                observation, _ = environment.reset()
                while not done:
                    done, observation = run_one_step(
                        environment, agent, observation, episode_metrics
                    )

                if test_logger.update_step():
                    test_logger.log_metrics(episode_metrics)

                # Reset the agent for training
                agent.train()
                episode_metrics = {
                    "cumulative_reward": 0,
                    "episode_length": 0,
                }
            observation, _ = environment.reset()


def run_one_step(environment, agent, observation, episode_metrics):
    action = agent.act(observation)
    next_observation, reward, done, turn, info = environment.step(action)
    agent.update(
        {
            "observation": observation,
            "action": action,
            "reward": reward,
            "next_observation": next_observation,
            "done": done,
            "turn": turn,
            "info": info,
        }
    )
    episode_metrics["cumulative_reward"] += reward
    episode_metrics["episode_length"] += 1
    return done, next_observation


def set_up_dqn_experiment(args):
    environment = envs.GymEnv(args.environment)
    env_spec = environment.env_spec
    agent_logger = logging.get_logger(
        args.logger_type,
        project_name=args.project_name,
        run_name=args.run_name,
        logger_schedule=schedule.PeriodicSchedule(
            False, True, args.agent_log_frequency
        ),
        logger_name="agent",
        offline=args.logger_offline,
    )
    agent = agents.DQNAgent(
        qnet=qnets.SimpleMLP(env_spec),
        env_spec=env_spec,
        optimizer=torch.optim.Adam,
        replay_buffer=replays.CircularReplayBuffer(
            np.random.default_rng(args.random_seed),
            size=args.replay_size,
            compress=args.replay_compress,
        ),
        discount_rate=args.discount_rate,
        grad_clip=args.grad_clip,
        target_net_soft_update=args.target_net_soft_update,
        target_net_update_fraction=args.target_net_update_fraction,
        target_net_update_schedule=schedule.PeriodicSchedule(
            False, True, args.target_net_update_period
        ),
        epsilon_schedule=schedule.LinearSchedule(
            args.epsilon_start, args.epsilon_end, args.epsilon_steps
        ),
        learn_schedule=schedule.SwitchSchedule(False, True, args.learn_start),
        seed=args.random_seed,
        batch_size=args.batch_size,
        device=args.device,
        logger=agent_logger,
    )
    training_schedule = schedule.SwitchSchedule(True, False, args.training_steps)
<<<<<<< HEAD
    testing_schedule = schedule.PeriodicSchedule(False, True, args.test_frequency)

    train_logger = logging.get_logger(
        args.logger_type,
        project_name=args.project_name,
        run_name=args.run_name,
        logger_name="train",
        offline=args.logger_offline,
=======
    testing_schedule = schedule.DoublePeriodicSchedule(
        False, True, args.test_frequency, args.num_test_episodes
    )
    train_logger = logging.WandbLogger(
        args.project_name, args.run_name, logger_name="train",
>>>>>>> 7ca7f52c
    )
    test_logger = logging.get_logger(
        args.logger_type,
        project_name=args.project_name,
        run_name=args.run_name,
        logger_name="test",
        offline=args.logger_offline,
    )
    return (
        environment,
        agent,
        training_schedule,
        testing_schedule,
        train_logger,
        test_logger,
    )


if __name__ == "__main__":
    parser = argparse.ArgumentParser()
    parser.add_argument("-e", "--environment", default="CartPole-v1")
    parser.add_argument("-p", "--project-name", default="Hive-v1")
    parser.add_argument("-n", "--run-name", default="test-run")
    parser.add_argument("-l", "--agent-log-frequency", type=int, default=50)
    parser.add_argument("-t", "--training-steps", type=int, default=1000000)
    parser.add_argument("-r", "--random-seed", type=int, default=42)
    parser.add_argument("--logger-offline", action="store_true")
    parser.add_argument("--logger-type", default="wandb", choices=["wandb", "null"])
    parser.add_argument("--test-frequency", type=int, default=10)
    parser.add_argument("--num-test-episodes", type=int, default=1)
    parser.add_argument("--replay-size", type=int, default=100000)
    parser.add_argument("--replay-compress", type=bool, default=False)
    parser.add_argument("--discount-rate", type=float, default=0.99)
    parser.add_argument("--grad-clip", type=float, default=None)
    parser.add_argument("--target-net-soft-update", type=bool, default=False)
    parser.add_argument("--target-net-update-fraction", type=float, default=0.05)
    parser.add_argument("--target-net-update-period", type=int, default=10000)
    parser.add_argument("--epsilon-start", type=float, default=1.0)
    parser.add_argument("--epsilon-end", type=float, default=0.1)
    parser.add_argument("--epsilon-steps", type=int, default=1000000)
    parser.add_argument("--learn-start", type=int, default=5000)
    parser.add_argument("--batch-size", type=int, default=32)
    parser.add_argument("--device", type=str, default="cpu")
    args = parser.parse_args()
    (
        environment,
        agent,
        training_schedule,
        testing_schedule,
        train_logger,
        test_logger,
    ) = set_up_dqn_experiment(args)
    run_single_agent_training(
        environment,
        agent,
        training_schedule,
        training_schedule,
        train_logger,
        test_logger,
    )<|MERGE_RESOLUTION|>--- conflicted
+++ resolved
@@ -107,8 +107,9 @@
         logger=agent_logger,
     )
     training_schedule = schedule.SwitchSchedule(True, False, args.training_steps)
-<<<<<<< HEAD
-    testing_schedule = schedule.PeriodicSchedule(False, True, args.test_frequency)
+    testing_schedule = schedule.DoublePeriodicSchedule(
+        False, True, args.test_frequency, args.num_test_episodes
+    )
 
     train_logger = logging.get_logger(
         args.logger_type,
@@ -116,13 +117,6 @@
         run_name=args.run_name,
         logger_name="train",
         offline=args.logger_offline,
-=======
-    testing_schedule = schedule.DoublePeriodicSchedule(
-        False, True, args.test_frequency, args.num_test_episodes
-    )
-    train_logger = logging.WandbLogger(
-        args.project_name, args.run_name, logger_name="train",
->>>>>>> 7ca7f52c
     )
     test_logger = logging.get_logger(
         args.logger_type,
