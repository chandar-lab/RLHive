--- conflicted
+++ resolved
@@ -98,11 +98,7 @@
         self.update_runner_state()
         agent = self._agents[0]
         stacked_observation = transition_info.get_stacked_state(agent, observation)
-<<<<<<< HEAD
         action, agent_state = agent.act(stacked_observation, agent_state)
-        next_observation, reward, done, _, other_info = environment.step(action)
-=======
-        action = agent.act(stacked_observation)
         (
             next_observation,
             reward,
@@ -111,7 +107,6 @@
             _,
             other_info,
         ) = environment.step(action)
->>>>>>> 3cc715ae
 
         info = {
             "observation": observation,
@@ -129,12 +124,9 @@
         episode_metrics[agent.id]["episode_length"] += 1
         episode_metrics["full_episode_length"] += 1
 
-<<<<<<< HEAD
-        return done, next_observation, agent_state
-=======
-        return terminated, truncated, next_observation
+        return terminated, truncated, next_observation, agent_state
 
-    def run_end_step(self, observation, episode_metrics, transition_info):
+    def run_end_step(self, observation, episode_metrics, transition_info, agent_state):
         """Run the final step of an episode.
 
         After an episode ends, set the truncated value to true.
@@ -149,7 +141,7 @@
         agent = self._agents[0]
         stacked_observation = transition_info.get_stacked_state(agent, observation)
 
-        action = agent.act(stacked_observation)
+        action, agent_state = agent.act(stacked_observation, agent_state)
         next_observation, reward, terminated, _, _, other_info = self._environment.step(
             action
         )
@@ -164,15 +156,14 @@
             "info": other_info,
         }
         if self._training:
-            agent.update(copy.deepcopy(info))
+            agent_state = agent.update(copy.deepcopy(info), agent_state)
 
         transition_info.record_info(agent, info)
         episode_metrics[agent.id]["reward"] += info["reward"]
         episode_metrics[agent.id]["episode_length"] += 1
         episode_metrics["full_episode_length"] += 1
 
-        return terminated, truncated, next_observation
->>>>>>> 3cc715ae
+        return terminated, truncated, next_observation, agent_state
 
     def run_episode(self, environment):
         """Run a single episode of the environment."""
@@ -189,13 +180,8 @@
             and steps < self._max_steps_per_episode - 1
             and (not self._training or self._train_schedule.get_value())
         ):
-<<<<<<< HEAD
-            done, observation, agent_state = self.run_one_step(
+            terminated, truncated, observation, agent_state = self.run_one_step(
                 environment, observation, episode_metrics, transition_info, agent_state
-=======
-            terminated, truncated, observation = self.run_one_step(
-                environment, observation, episode_metrics, transition_info
->>>>>>> 3cc715ae
             )
             steps += 1
             if self._run_testing and self._training:
@@ -203,6 +189,8 @@
                 self.run_testing()
 
         if not (terminated or truncated):
-            self.run_end_step(observation, episode_metrics, transition_info)
+            self.run_end_step(
+                observation, episode_metrics, transition_info, agent_state
+            )
 
         return episode_metrics