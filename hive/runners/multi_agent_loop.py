import argparse
import copy
import numpy as np
import torch
import yaml

from hive import agents as agent_lib
from hive import envs
from hive.utils import experiment, logging, schedule, utils
from hive.runners.utils import load_config, TransitionInfo
from hive.runners.base import Runner


class MultiAgentRunner(Runner):
    """Runner class used to implement a multiagent training loop."""

    def __init__(
        self,
        environment,
        agents,
        logger,
        experiment_manager,
        train_steps,
        train_episodes,
        test_frequency,
        test_num_episodes,
        stack_size,
    ):
        """Initializes the Runner object.
        Args:
            environment: Environment used in the training loop.
            agents: List of agents that interact with the environment
            logger: Logger object used to log metrics.
            experiment_manager: ExperimentManager object that saves the state of the
                training.
            train_steps: How many steps to train for. If this is -1, there is no limit
                for the number of training steps. If both this and train_episodes are
                -1, training loop will not terminate.
            train_episodes: How many episodes to train for. If this is -1, there is no
                limit for the number of training episodes. If both this and train_steps
                are -1, training loop will not terminate.
            test_frequency: After how many training episodes to run testing episodes.
                If this is -1, testing is not run.
            test_num_episodes: How many testing episodes to run during each testing
                period.
            stack_size: The number of frames in an observation sent to an agent.
        """
        super().__init__(
            environment,
            agents,
            logger,
            experiment_manager,
            train_steps,
            train_episodes,
            test_frequency,
            test_num_episodes,
        )
        self._environment = environment
        self._agents = agents
        self._logger = logger
        self._experiment_manager = experiment_manager
        if train_steps == -1:
            self._train_step_schedule = schedule.ConstantSchedule(True)
        else:
            self._train_step_schedule = schedule.SwitchSchedule(
                True, False, train_steps
            )
        if train_episodes == -1:
            self._train_episode_schedule = schedule.ConstantSchedule(True)
        else:
            self._train_episode_schedule = schedule.SwitchSchedule(
                True, False, train_episodes
            )
        if test_frequency == -1:
            self._test_schedule = schedule.ConstantSchedule(False)
        else:
            self._test_schedule = schedule.DoublePeriodicSchedule(
                False, True, test_frequency, test_num_episodes
            )
        self._train_step_schedule.update()
        self._test_schedule.update()
        self._experiment_manager.experiment_state.add_from_dict(
            {
                "train_step_schedule": self._train_step_schedule,
                "train_episode_schedule": self._train_episode_schedule,
                "test_schedule": self._test_schedule,
            }
        )

        self._transition_info = TransitionInfo(self._agents, stack_size)
        self._training = True

    def run_one_step(self, observation, turn, episode_metrics):
        """Run one step of the training loop.

        If it is the agent's first turn during the episode, do not run an update step.
        Otherwise, run an update step based on the previous action and accumulated
        reward since then.

        Args:
            observation: Current observation that the agent should create an action for.
            turn: Agent whose turn it is.
            episode_metrics: Metrics object keeping track of metrics for current episode.
        """
        agent = self._agents[turn]
        if self._transition_info.is_started(agent):
            info = self._transition_info.get_info(agent)
            agent.update(info)
            episode_metrics[agent.id]["reward"] += info["reward"]
            episode_metrics[agent.id]["episode_length"] += 1
            episode_metrics["full_episode_length"] += 1
        else:
            self._transition_info.start_agent(agent)

        stacked_observation = self._transition_info.get_stacked_state(
            agent, observation
        )
        action = agent.act(stacked_observation)
        next_observation, reward, done, turn, other_info = self._environment.step(
            action
        )
        self._transition_info.record_info(
            agent,
            {
                "observation": observation,
                "action": action,
                "info": other_info,
            },
        )
        self._transition_info.update_all_rewards(reward)
        return done, next_observation, turn

    def run_end_step(self, episode_metrics):
        """Run the final step of an episode.

        After an episode ends, iterate through agents and update then with the final
        step in the episode.

        Args:
            episode_metrics: Metrics object keeping track of metrics for current episode.

        """
        for agent in self._agents:
            info = self._transition_info.get_info(agent, done=True)
            agent.update(info)
            episode_metrics[agent.id]["reward"] += info["reward"]
            episode_metrics[agent.id]["episode_length"] += 1
            episode_metrics["full_episode_length"] += 1

    def run_episode(self):
        """Run a single episode of the environment."""
        self._transition_info.reset()
        episode_metrics = self.create_episode_metrics()
        done = False
        observation, turn = self._environment.reset()

        # Run the loop until either training ends or the episode ends
        while (
            not self._training or self._train_step_schedule.get_value()
        ) and not done:
            done, observation, turn = self.run_one_step(
                observation, turn, episode_metrics
            )
            if self._training:
                self._train_step_schedule.update()

        # If the episode ended, run the final update.
        if done:
            self.run_end_step(episode_metrics)
        return episode_metrics


def set_up_experiment(config):
    """Returns a runner object based on the config."""

    original_config = utils.Chomp(copy.deepcopy(config))

    # Set up environment
    environment = envs.get_env(config["environment"])
    env_spec = environment.env_spec

    # Set up loggers
    logger_config = config.get("loggers", None)
    if logger_config is None or len(logger_config) == 0:
        logger = logging.NullLogger()
    else:
        for logger in logger_config:
            logger["kwargs"]["timescales"] = ["train_episodes", "test_episodes"]
        if len(logger_config) == 1:
            logger = logging.get_logger(logger_config[0])
        else:
            logger = logging.CompositeLogger(logger_config)

    # Set up agents
    agents = []
<<<<<<< HEAD
    for idx, agent_config in enumerate(config["agents"]):
        agent_config["kwargs"]["obs_dim"] = env_spec.obs_dim[idx]
        agent_config["kwargs"]["act_dim"] = env_spec.act_dim[idx]
        agent_config["kwargs"]["num_disc_per_obs_dim"] = env_spec.num_disc_per_obs_dim
        agent_config["kwargs"]["logger"] = logger
=======
    num_agents = config["num_agents"] if config["self_play"] else len(config["agents"])
    for idx in range(num_agents):
>>>>>>> 69b95b26

        if not config["self_play"] or idx == 0:
            agent_config = config["agents"][idx]
            if config.get("stack_size", 1) > 1:
                agent_config["kwargs"]["obs_dim"] = (
                    config["stack_size"],
                ) + env_spec.obs_dim[idx]
            else:
                agent_config["kwargs"]["obs_dim"] = env_spec.obs_dim[idx]
            agent_config["kwargs"]["act_dim"] = env_spec.act_dim[idx]
            agent_config["kwargs"]["logger"] = logger

            if "replay_buffer" in agent_config["kwargs"]:
                replay_args = agent_config["kwargs"]["replay_buffer"]["kwargs"]
                replay_args["observation_shape"] = env_spec.obs_dim[idx]

            agents.append(agent_lib.get_agent(agent_config))
        else:
            agents.append(copy.copy(agents[0]))
            agents[-1]._id = idx

    # Set up experiment manager
    saving_schedule = schedule.get_schedule(config["saving_schedule"])
    experiment_manager = experiment.Experiment(
        config["run_name"], config["save_dir"], saving_schedule
    )
    experiment_manager.register_experiment(
        config=original_config,
        logger=logger,
        agents=agents,
    )

    # Set up runner
    runner = MultiAgentRunner(
        environment,
        agents,
        logger,
        experiment_manager,
        config.get("train_steps", -1),
        config.get("train_episodes", -1),
        config.get("test_frequency", -1),
        config.get("test_num_episodes", 1),
        config.get("stack_size", 1),
    )
    if config.get("resume", False):
        runner.resume()

    return runner


if __name__ == "__main__":
    parser = argparse.ArgumentParser()
    parser.add_argument("-c", "--config", default="./config.yml")
    parser.add_argument("-a", "--agent-config")
    parser.add_argument("-e", "--env-config")
    parser.add_argument("-l", "--logger-config")
    args = parser.parse_args()
    config = load_config(args)
    runner = set_up_experiment(config)
    runner.run_training()<|MERGE_RESOLUTION|>--- conflicted
+++ resolved
@@ -193,16 +193,8 @@
 
     # Set up agents
     agents = []
-<<<<<<< HEAD
-    for idx, agent_config in enumerate(config["agents"]):
-        agent_config["kwargs"]["obs_dim"] = env_spec.obs_dim[idx]
-        agent_config["kwargs"]["act_dim"] = env_spec.act_dim[idx]
-        agent_config["kwargs"]["num_disc_per_obs_dim"] = env_spec.num_disc_per_obs_dim
-        agent_config["kwargs"]["logger"] = logger
-=======
     num_agents = config["num_agents"] if config["self_play"] else len(config["agents"])
     for idx in range(num_agents):
->>>>>>> 69b95b26
 
         if not config["self_play"] or idx == 0:
             agent_config = config["agents"][idx]
