--- conflicted
+++ resolved
@@ -139,11 +139,7 @@
             transition_info.start_agent(agent)
 
         stacked_observation = transition_info.get_stacked_state(agent, observation)
-<<<<<<< HEAD
         action, agent_state = agent.act(stacked_observation, agent_state)
-        next_observation, reward, done, turn, other_info = environment.step(action)
-=======
-        action = agent.act(stacked_observation)
         (
             next_observation,
             reward,
@@ -152,7 +148,6 @@
             turn,
             other_info,
         ) = environment.step(action)
->>>>>>> 3cc715ae
         transition_info.record_info(
             agent,
             {
@@ -169,22 +164,16 @@
                 },
             )
         transition_info.update_all_rewards(reward)
-<<<<<<< HEAD
         agent_states[turn] = agent_state
-        return done, next_observation, turn, agent_states
-
-    def run_end_step(
-        self, environment, episode_metrics, transition_info, agent_states, done=True
-=======
-        return terminated, truncated, next_observation, turn
+        return terminated, truncated, next_observation, turn, agent_states
 
     def run_end_step(
         self,
         episode_metrics,
         transition_info,
+        agent_states,
         terminated=True,
         truncated=False,
->>>>>>> 3cc715ae
     ):
         """Run the final step of an episode.
 
@@ -197,15 +186,15 @@
             truncated (bool): Whether this step was terminal.
 
         """
-        for agent in self._agents:
+        for idx, agent in enumerate(self._agents):
             if transition_info.is_started(agent):
                 info = transition_info.get_info(agent, terminated, truncated)
-
+                agent_state = agent_states[idx]
                 if self._training:
-                    agent.update(info)
+                    agent_state = agent.update(copy.deepcopy(info), agent_state)
                 episode_metrics[agent.id]["episode_length"] += 1
+                episode_metrics[agent.id]["reward"] += info["reward"]
                 episode_metrics["full_episode_length"] += 1
-            episode_metrics[agent.id]["reward"] += info["reward"]
 
     def run_episode(self, environment):
         """Run a single episode of the environment."""
@@ -213,30 +202,22 @@
         observation, turn = environment.reset()
         transition_info = TransitionInfo(self._agents, self._stack_size)
         steps = 0
-<<<<<<< HEAD
         agent_states = [None] * len(self._agents)
-=======
         terminated, truncated = False, False
 
->>>>>>> 3cc715ae
         # Run the loop until the episode ends or times out
         while (
             not (terminated or truncated)
             and steps < self._max_steps_per_episode
             and (not self._training or self._train_schedule.get_value())
         ):
-<<<<<<< HEAD
-            done, observation, turn, agent_states = self.run_one_step(
+            terminated, truncated, observation, turn, agent_states = self.run_one_step(
                 environment,
                 observation,
                 turn,
                 episode_metrics,
                 transition_info,
                 agent_states,
-=======
-            terminated, truncated, observation, turn = self.run_one_step(
-                environment, observation, turn, episode_metrics, transition_info
->>>>>>> 3cc715ae
             )
             if self._run_testing and self._training:
                 # Run test episodes
@@ -247,11 +228,7 @@
                 truncated = not terminated
 
         # Run the final update.
-<<<<<<< HEAD
         self.run_end_step(
-            environment, episode_metrics, transition_info, agent_states, done
+            episode_metrics, transition_info, agent_states, terminated, truncated
         )
-=======
-        self.run_end_step(episode_metrics, transition_info, terminated, truncated)
->>>>>>> 3cc715ae
         return episode_metrics