--- conflicted
+++ resolved
@@ -295,13 +295,9 @@
     parser.add_argument("--smoothing_fn", choices=["exponential", "moving_average"])
     parser.add_argument("--smoothing_fn_kwargs")
     parser.add_argument("--num_sampled_points", type=int, default=100)
-<<<<<<< HEAD
     parser.add_argument("--rc_params", default=None)
     parser.add_argument("--output_file", default="output.png")
-=======
-    parser.add_argument("--num_sampled_points", type=int, default=100)
     parser.add_argument("--drop_last", action="store_true")
->>>>>>> 220bae76
 
     args = parser.parse_args()
     if args.smoothing_fn is not None:
