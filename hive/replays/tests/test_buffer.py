import pytest
import os

import numpy as np
from hive import envs, replays


@pytest.fixture()
def initial_buffer():
    environment = envs.GymEnv("CartPole-v1")
    seed = 100
    rng = np.random.default_rng(seed)
    buffer = replays.CircularReplayBuffer(size=500, compress=True, seed=seed)

    observation, _ = environment.reset()
    for i in range(400):
        action = rng.integers(environment._env_spec.act_dim[0])
        next_observation, reward, done, turn, info = environment.step(action)
        buffer.add(observation=observation, action=action, reward=reward, done=done)
        observation = next_observation
        if done:
            observation, _ = environment.reset()

    return buffer, environment, seed


def test_add_to_buffer(initial_buffer):
    """
    test adding one transition to the buffer
    """
    buffer, environment, seed = initial_buffer
    rng = np.random.default_rng(seed)
    observation, _ = environment.reset()
    action = rng.integers(environment._env_spec.act_dim[0])
    next_observation, reward, done, turn, info = environment.step(action)
    buffer.add(observation=observation, action=action, reward=reward, done=done)
    assert buffer.size() == 400


@pytest.mark.parametrize("batch_size", [32])
def test_sample_from_buffer(batch_size, initial_buffer):
    """
    test sampling a batch from the buffer
    """
    buffer, environment, _ = initial_buffer
    batch = buffer.sample(batch_size=batch_size)
    assert batch["observation"].shape == (batch_size, 4)
    assert batch["action"].shape == (batch_size,)
    assert batch["reward"].shape == (batch_size,)
    assert batch["next_observation"].shape == (batch_size, 4)
    assert batch["done"].shape == (batch_size,)
    batch = buffer.sample(batch_size=buffer.size())
    assert batch["observation"].shape == (buffer.size(), 4)


def test_saving_buffer(tmpdir, initial_buffer):
    """
    test sampling a batch from the buffer
    """
    buffer, environment, _ = initial_buffer
    buffer.save(tmpdir.mkdir("saved_test_buffer"))
    assert os.path.exists(tmpdir / "saved_test_buffer") is True


@pytest.mark.parametrize("batch_size", [32])
def test_loading_buffer(tmpdir, batch_size, initial_buffer):
    """
    test sampling a batch from the buffer
    """
    buffer, environment, seed = initial_buffer
    buffer.save(tmpdir / "saved_test_buffer")
    assert os.path.exists(tmpdir / "saved_test_buffer") is True

    buffer_loaded = replays.CircularReplayBuffer(size=500, compress=True, seed=seed)
    buffer_loaded.load(tmpdir / "saved_test_buffer")
    assert buffer.size() == 399
    batch = buffer_loaded.sample(batch_size)
<<<<<<< HEAD
    assert batch["observation"].shape == (batch_size, 4)
    assert batch["action"].shape == (batch_size,)
    assert batch["reward"].shape == (batch_size,)
    assert batch["next_observation"].shape == (batch_size, 4)
    assert batch["done"].shape == (batch_size,)
=======
    assert batch["observations"].shape == (batch_size, 4)
    assert batch["actions"].shape == (batch_size,)
    assert batch["rewards"].shape == (batch_size,)
    assert batch["next_observations"].shape == (batch_size, 4)
    assert batch["done"].shape == (batch_size,)
>>>>>>> 4b2ed8ba
<|MERGE_RESOLUTION|>--- conflicted
+++ resolved
@@ -75,16 +75,8 @@
     buffer_loaded.load(tmpdir / "saved_test_buffer")
     assert buffer.size() == 399
     batch = buffer_loaded.sample(batch_size)
-<<<<<<< HEAD
     assert batch["observation"].shape == (batch_size, 4)
     assert batch["action"].shape == (batch_size,)
     assert batch["reward"].shape == (batch_size,)
     assert batch["next_observation"].shape == (batch_size, 4)
-    assert batch["done"].shape == (batch_size,)
-=======
-    assert batch["observations"].shape == (batch_size, 4)
-    assert batch["actions"].shape == (batch_size,)
-    assert batch["rewards"].shape == (batch_size,)
-    assert batch["next_observations"].shape == (batch_size, 4)
-    assert batch["done"].shape == (batch_size,)
->>>>>>> 4b2ed8ba
+    assert batch["done"].shape == (batch_size,)