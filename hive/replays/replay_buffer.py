--- conflicted
+++ resolved
@@ -65,12 +65,8 @@
             seed (int): Seed for a pseudo-random number generator.
     """
 
-<<<<<<< HEAD
-    def __init__(self, size=1e5, compress=False, seed=42, **kwargs):
-=======
     def __init__(self, capacity=1e5, compress=False, seed=42):
 
->>>>>>> 901ac73b
         self._numpy_rng = np.random.default_rng(seed)
         self._capacity = int(capacity)
         self._compress = compress
@@ -96,7 +92,6 @@
         Adds transition to the buffer
 
         Args:
-<<<<<<< HEAD
             observation: The current observation
             action: The action taken on the current observation
             reward: The reward from taking action at current observation
@@ -104,8 +99,8 @@
         """
         if self._previous_transition is not None:
             self._previous_transition["next_observation"] = observation
-            self._write_index = (self._write_index + 1) % self._size
-            self._n = int(min(self._size, self._n + 1))
+            self._write_index = (self._write_index + 1) % self._capacity
+            self._n = int(min(self._capacity, self._n + 1))
             for key in self._data:
                 self._data[key][self._write_index] = np.asarray(
                     self._previous_transition[key], dtype=self._dtype[key]
@@ -116,16 +111,6 @@
             "reward": reward,
             "done": done,
         }
-=======
-            data (tuple): (observation, action, reward, next_observation, done)
-        """
-        self._write_index = (self._write_index + 1) % self._capacity
-        self._n = int(min(self._capacity, self._n + 1))
-        for idx, key in enumerate(self._data):
-            self._data[key][self._write_index] = np.asarray(
-                data[idx], dtype=self._dtype[key]
-            )
->>>>>>> 901ac73b
 
     def sample(self, batch_size=32):
         """
