--- conflicted
+++ resolved
@@ -74,33 +74,33 @@
             num_players_sharing_buffer=num_players_sharing_buffer,
         )
         self._max_seq_len = max_seq_len
-<<<<<<< HEAD
-        self._rnn_type = rnn_type
-        self._rnn_hidden_size = rnn_hidden_size
-        self._store_hidden = store_hidden
-
-    def size(self):
-        """Returns the number of transitions stored in the buffer."""
-        return max(
-            min(self._num_added, self._capacity) - self._max_seq_len - self._n_step + 1,
-            0,
-        )
-
-    def add(self, observation, action, reward, done, **kwargs):
+
+def add(
+        self,
+        observation,
+        next_observation,
+        action,
+        reward,
+        terminated,
+        truncated,
+        **kwargs,
+    ):
         """Adds a transition to the buffer.
         The required components of a transition are given as positional arguments. The
         user can pass additional components to store in the buffer as kwargs as long as
         they were defined in the specification in the constructor.
         """
 
-        if self._episode_start:
-            self._episode_start = False
+        done = terminated or truncated
         transition = {
             "observation": observation,
             "action": action,
             "reward": reward,
             "done": done,
+            "terminated": terminated,
         }
+        if not self._optimize_storage:
+            transition["next_observation"] = next_observation
         transition.update(kwargs)
         for key in self._specs:
             obj_type = (
@@ -121,11 +121,6 @@
                 for transition in self._episode_storage[kwargs["agent_id"]]:
                     self._add_transition(**transition)
                 self._episode_storage[kwargs["agent_id"]] = []
-
-        if done:
-            self._episode_start = True
-=======
->>>>>>> 51697bbc
 
     def _get_from_array(self, array, indices, num_to_access=1):
         """Retrieves consecutive elements in the array, wrapping around if necessary.
@@ -248,29 +243,7 @@
             num_to_access=self._max_seq_len,
         )
 
-<<<<<<< HEAD
-        if self._store_hidden == True:
-            batch["next_hidden_state"] = self._get_from_storage(
-                "hidden_state",
-                batch["indices"]
-                + batch["trajectory_lengths"]
-                - self._max_seq_len
-                + 1,  # just return batch["indices"]
-                num_to_access=self._max_seq_len,
-            )
-            if self._rnn_type == "lstm":
-                batch["next_cell_state"] = self._get_from_storage(
-                    "cell_state",
-                    batch["indices"]
-                    + batch["trajectory_lengths"]
-                    - self._max_seq_len
-                    + 1,
-                    num_to_access=self._max_seq_len,
-                )
-
         mask = np.cumsum(batch["done"], axis=1, dtype=bool)
         batch["mask"] = mask
 
-=======
->>>>>>> 51697bbc
         return batch