import os
import pickle

import numpy as np
from hive.replays.circular_replay import CircularReplayBuffer


class RecurrentReplayBuffer(CircularReplayBuffer):
    """
    First implementation of recurrent buffer without storing hidden states
    """

    def __init__(
        self,
        capacity: int = 10000,
        max_seq_len: int = 1,
        n_step: int = 1,
        gamma: float = 0.99,
        observation_shape=(),
        observation_dtype=np.uint8,
        action_shape=(),
        action_dtype=np.int8,
        reward_shape=(),
        reward_dtype=np.float32,
        extra_storage_types=None,
        hidden_spec=None,
        num_players_sharing_buffer: int = None,
    ):
        """Constructor for RecurrentReplayBuffer.

        Args:
            capacity (int): Total number of observations that can be stored in the
                buffer. Note, this is not the same as the number of transitions that
                can be stored in the buffer.
            max_seq_len (int): The number of consecutive transitions in a sequence
                sampled from an episode.
            n_step (int): Horizon used to compute n-step return reward
            gamma (float): Discounting factor used to compute n-step return reward
            observation_shape: Shape of observations that will be stored in the buffer.
            observation_dtype: Type of observations that will be stored in the buffer.
                This can either be the type itself or string representation of the
                type. The type can be either a native python type or a numpy type. If
                a numpy type, a string of the form np.uint8 or numpy.uint8 is
                acceptable.
            action_shape: Shape of actions that will be stored in the buffer.
            action_dtype: Type of actions that will be stored in the buffer. Format is
                described in the description of observation_dtype.
            reward_shape: Shape of rewards that will be stored in the buffer.
            reward_dtype: Type of rewards that will be stored in the buffer. Format is
                described in the description of observation_dtype.
            extra_storage_types (dict): A dictionary describing extra items to store
                in the buffer. The mapping should be from the name of the item to a
                (type, shape) tuple.
            num_players_sharing_buffer (int): Number of agents that share their
                buffers. It is used for self-play.
        """
        if hidden_spec is not None:
            if extra_storage_types is None:
                extra_storage_types = {}
            extra_storage_types.update(hidden_spec)
        self._hidden_spec = hidden_spec
        super().__init__(
            capacity=capacity,
            stack_size=max_seq_len,
            n_step=n_step,
            gamma=gamma,
            observation_shape=observation_shape,
            observation_dtype=observation_dtype,
            action_shape=action_shape,
            action_dtype=action_dtype,
            reward_shape=reward_shape,
            reward_dtype=reward_dtype,
            extra_storage_types=extra_storage_types,
            num_players_sharing_buffer=num_players_sharing_buffer,
        )
        self._max_seq_len = max_seq_len

<<<<<<< HEAD
def add(
        self,
        observation,
        next_observation,
        action,
        reward,
        terminated,
        truncated,
        **kwargs,
    ):
        """Adds a transition to the buffer.
        The required components of a transition are given as positional arguments. The
        user can pass additional components to store in the buffer as kwargs as long as
        they were defined in the specification in the constructor.
        """

        done = terminated or truncated
        transition = {
            "observation": observation,
            "action": action,
            "reward": reward,
            "done": done,
            "terminated": terminated,
        }
        if not self._optimize_storage:
            transition["next_observation"] = next_observation
        transition.update(kwargs)
        for key in self._specs:
            obj_type = (
                transition[key].dtype
                if hasattr(transition[key], "dtype")
                else type(transition[key])
            )
            if not np.can_cast(obj_type, self._specs[key][0], casting="same_kind"):
                raise ValueError(
                    f"Key {key} has wrong dtype. Expected {self._specs[key][0]},"
                    f"received {type(transition[key])}."
                )
        if self._num_players_sharing_buffer is None:
            self._add_transition(**transition)
        else:
            self._episode_storage[kwargs["agent_id"]].append(transition)
            if done:
                for transition in self._episode_storage[kwargs["agent_id"]]:
                    self._add_transition(**transition)
                self._episode_storage[kwargs["agent_id"]] = []

=======
>>>>>>> 09a21d21
    def _get_from_array(self, array, indices, num_to_access=1):
        """Retrieves consecutive elements in the array, wrapping around if necessary.
        If more than 1 element is being accessed, the elements are concatenated along
        the first dimension.
        Args:
            array: array to access from
            indices: starts of ranges to access from
            num_to_access: how many consecutive elements to access
        """
        full_indices = np.indices((indices.shape[0], num_to_access))[1]
        full_indices = (full_indices + np.expand_dims(indices, axis=1)) % (
            self.size() + self._stack_size + self._n_step - 1
        )
        elements = array[full_indices]
        return elements

    def sample(self, batch_size):
        """Sample transitions from the buffer. For a given transition, if it's
        done is True, the next_observation value should not be taken to have any
        meaning.

        Args:
            batch_size (int): Number of transitions to sample.
        """
        if self._num_added < self._max_seq_len + self._n_step:
            raise ValueError("Not enough transitions added to the buffer to sample")
        indices = self._sample_indices(batch_size)
        batch = {}
        batch["indices"] = indices
        dones = self._get_from_storage(
            "done",
            indices - self._max_seq_len + 1,
            num_to_access=self._max_seq_len + self._n_step - 1,
        )
        terminated = self._get_from_storage(
            "done",
            indices - self._max_seq_len + 1,
            num_to_access=self._max_seq_len + self._n_step - 1,
        )

        if self._n_step == 1:
            is_terminal = dones
            trajectory_lengths = np.ones(batch_size)
        else:
            is_terminal = dones.any(axis=1).astype(int)
            terminated = terminated.any(axis=1).astype(int)
            trajectory_lengths = (
                np.argmax(dones.astype(bool), axis=1) + 1
            ) * is_terminal + self._n_step * (1 - is_terminal)
            is_terminal = dones[:, 1 : self._n_step - 1]
        trajectory_lengths = trajectory_lengths.astype(np.int64)

        for key in self._specs:
            if key == "observation":
                batch[key] = self._get_from_storage(
                    "observation",
                    indices - self._max_seq_len + 1,
                    num_to_access=self._max_seq_len,
                )
            elif key == "action":
                batch[key] = self._get_from_storage(
                    "action",
                    indices - self._max_seq_len + 1,
                    num_to_access=self._max_seq_len,
                )
            elif key == "done":
                pass
            elif key == "terminated":
                batch["terminated"] = terminated
                batch["truncated"] = is_terminal - terminated
            elif key == "reward":
                rewards = self._get_from_storage(
                    "reward",
                    indices - self._max_seq_len + 1,
                    num_to_access=self._max_seq_len + self._n_step - 1,
                )
                if self._max_seq_len + self._n_step - 1 == 1:
                    rewards = np.expand_dims(rewards, 1)

                if self._n_step == 1:
                    rewards = rewards * np.expand_dims(self._discount, axis=0)

                elif self._n_step > 1:
                    idx = np.arange(rewards.shape[1] - self._n_step + 1)[
                        :, None
                    ] + np.arange(
                        self._n_step
                    )  # (S-N+1) x N
                    rewards = rewards[:, idx]  # B x (S-N+1) x N
                    # Creating a vectorized sliding window to calculate
                    # discounted returns for every element in the sequence.
                    # Equivalent to
                    # np.sum(rewards * self._discount[None, None, :], axis=2)
                    disc_rewards = np.einsum("ijk,k->ij", rewards, self._discount)
                    rewards = disc_rewards

                batch["reward"] = rewards
            elif key in self._hidden_spec:
                batch[key] = self._get_from_storage(
                    key,
                    indices - self._max_seq_len + 1,
                    num_to_access=1,
                )
                batch[f"next_{key}"] = self._get_from_storage(
                    key,
                    batch["indices"]
                    + trajectory_lengths
                    - self._max_seq_len
                    + 1,  # just return batch["indices"]
                    num_to_access=1,
                )
            else:
                batch[key] = self._get_from_storage(key, indices)

        batch["trajectory_lengths"] = trajectory_lengths
        batch["next_observation"] = self._get_from_storage(
            "observation",
            indices + trajectory_lengths - self._max_seq_len + 1,
            num_to_access=self._max_seq_len,
        )

<<<<<<< HEAD
        mask = np.cumsum(batch["done"], axis=1, dtype=bool)
        batch["mask"] = mask

=======
>>>>>>> 09a21d21
        return batch<|MERGE_RESOLUTION|>--- conflicted
+++ resolved
@@ -75,8 +75,7 @@
         )
         self._max_seq_len = max_seq_len
 
-<<<<<<< HEAD
-def add(
+    def add(
         self,
         observation,
         next_observation,
@@ -123,8 +122,6 @@
                     self._add_transition(**transition)
                 self._episode_storage[kwargs["agent_id"]] = []
 
-=======
->>>>>>> 09a21d21
     def _get_from_array(self, array, indices, num_to_access=1):
         """Retrieves consecutive elements in the array, wrapping around if necessary.
         If more than 1 element is being accessed, the elements are concatenated along
@@ -246,10 +243,6 @@
             num_to_access=self._max_seq_len,
         )
 
-<<<<<<< HEAD
         mask = np.cumsum(batch["done"], axis=1, dtype=bool)
         batch["mask"] = mask
-
-=======
->>>>>>> 09a21d21
         return batch