import copy

import gymnasium as gym
import numpy as np
import torch

from hive.agents.dqn import DQNAgent
from hive.agents.qnets.base import FunctionApproximator
from hive.agents.qnets.sequence_models import DRQNNetwork, SequenceFn, SequenceModel
from hive.agents.qnets.utils import (
    InitializationFn,
    calculate_output_dim,
    create_init_weights_fn,
    apply_to_tensor,
)
from hive.replays.recurrent_replay import RecurrentReplayBuffer
from hive.utils.loggers import logger
from hive.utils.schedule import (
    LinearSchedule,
    PeriodicSchedule,
    Schedule,
    SwitchSchedule,
)
from hive.utils.utils import LossFn, OptimizerFn, seeder


class DRQNAgent(DQNAgent):
    """An agent implementing the DRQN algorithm. Uses an epsilon greedy
    exploration policy
    """

    def __init__(
        self,
        observation_space: gym.spaces.Box,
        action_space: gym.spaces.Discrete,
        representation_net: FunctionApproximator,
        sequence_fn: SequenceFn,
        id=0,
        optimizer_fn: OptimizerFn = None,
        loss_fn: LossFn = None,
        init_fn: InitializationFn = None,
        replay_buffer: RecurrentReplayBuffer = None,
        max_seq_len: int = 1,
        discount_rate: float = 0.99,
        n_step: int = 1,
        grad_clip: float = None,
        reward_clip: float = None,
        update_period_schedule: Schedule = None,
        target_net_soft_update: bool = False,
        target_net_update_fraction: float = 0.05,
        target_net_update_schedule: Schedule = None,
        epsilon_schedule: Schedule = None,
        test_epsilon: float = 0.001,
        min_replay_history: int = 5000,
        batch_size: int = 32,
        device="cpu",
        log_frequency: int = 100,
        store_hidden: bool = True,
        burn_frames: int = 0,
        **kwargs,
    ):
        """
        Args:
            observation_space (gym.spaces.Box): Observation space for the agent.
            action_space (gym.spaces.Discrete): Action space for the agent.
            representation_net (SequenceFunctionApproximator): A network that outputs the
                representations that will be used to compute Q-values (e.g.
                everything except the final layer of the DRQN), as well as the
                hidden states of the recurrent component. The structure should be
                similar to ConvRNNNetwork, i.e., it should have a current module
                component placed between the convolutional layers and MLP layers.
                It should also define a method that initializes the hidden state
                of the recurrent module if the computation requires hidden states
                as input/output.
            id: Agent identifier.
            optimizer_fn (OptimizerFn): A function that takes in a list of parameters
                to optimize and returns the optimizer. If None, defaults to
                :py:class:`~torch.optim.Adam`.
            loss_fn (LossFn): Loss function used by the agent. If None, defaults to
                :py:class:`~torch.nn.SmoothL1Loss`.
            init_fn (InitializationFn): Initializes the weights of qnet using
                create_init_weights_fn.
            replay_buffer (BaseReplayBuffer): The replay buffer that the agent will
                push observations to and sample from during learning. If None,
                defaults to
                :py:class:`~hive.replays.recurrent_replay.RecurrentReplayBuffer`.
            max_seq_len (int): The number of consecutive transitions in a sequence.
            discount_rate (float): A number between 0 and 1 specifying how much
                future rewards are discounted by the agent.
            n_step (int): The horizon used in n-step returns to compute TD(n) targets.
            grad_clip (float): Gradients will be clipped to between
                [-grad_clip, grad_clip].
            reward_clip (float): Rewards will be clipped to between
                [-reward_clip, reward_clip].
            update_period_schedule (Schedule): Schedule determining how frequently
                the agent's Q-network is updated.
            target_net_soft_update (bool): Whether the target net parameters are
                replaced by the qnet parameters completely or using a weighted
                average of the target net parameters and the qnet parameters.
            target_net_update_fraction (float): The weight given to the target
                net parameters in a soft update.
            target_net_update_schedule (Schedule): Schedule determining how frequently
                the target net is updated.
            epsilon_schedule (Schedule): Schedule determining the value of epsilon
                through the course of training.
            test_epsilon (float): epsilon (probability of choosing a random action)
                to be used during testing phase.
            min_replay_history (int): How many observations to fill the replay buffer
                with before starting to learn.
            batch_size (int): The size of the batch sampled from the replay buffer
                during learning.
            device: Device on which all computations should be run.
            logger (ScheduledLogger): Logger used to log agent's metrics.
            log_frequency (int): How often to log the agent's metrics.
        """
        self._max_seq_len = max_seq_len
        super(DQNAgent, self).__init__(
            observation_space=observation_space, action_space=action_space, id=id
        )
        self._state_size = (
            self._observation_space.shape[0],
            *self._observation_space.shape[1:],
        )
        self._init_fn = create_init_weights_fn(init_fn)
        self._device = torch.device("cpu" if not torch.cuda.is_available() else device)
        self.create_q_networks(representation_net, sequence_fn)
        if optimizer_fn is None:
            optimizer_fn = torch.optim.Adam
        self._optimizer = optimizer_fn(self._qnet.parameters())
        self._rng = np.random.default_rng(seed=seeder.get_new_seed("agent"))
        hidden_spec = self._qnet.get_hidden_spec()

        if not store_hidden or hidden_spec is None:
            store_hidden = False
            self._hidden_replay_spec = None
            self._hidden_batch_spec = None
        else:
            self._hidden_replay_spec = {key: hidden_spec[key][0] for key in hidden_spec}
            self._hidden_batch_spec = {key: hidden_spec[key][1] for key in hidden_spec}
        if replay_buffer is None:
            replay_buffer = RecurrentReplayBuffer
        self._replay_buffer = replay_buffer(
            observation_shape=self._observation_space.shape,
            observation_dtype=self._observation_space.dtype,
            action_shape=self._action_space.shape,
            action_dtype=self._action_space.dtype,
            max_seq_len=max_seq_len,
            hidden_spec=self._hidden_replay_spec,
<<<<<<< HEAD
        )
        self._discount_rate = discount_rate**n_step
        self._grad_clip = grad_clip
        self._reward_clip = reward_clip
        self._target_net_soft_update = target_net_soft_update
        self._target_net_update_fraction = target_net_update_fraction
        if loss_fn is None:
            loss_fn = torch.nn.SmoothL1Loss
        self._loss_fn = loss_fn(reduction="none")
        self._batch_size = batch_size
        logger = logger
        if logger is None:
            logger = NullLogger([])
        self._timescale = self.id
        logger.register_timescale(
            self._timescale, PeriodicSchedule(False, True, log_frequency)
        )
=======
        )
        self._discount_rate = discount_rate**n_step
        self._grad_clip = grad_clip
        self._reward_clip = reward_clip
        self._target_net_soft_update = target_net_soft_update
        self._target_net_update_fraction = target_net_update_fraction
        if loss_fn is None:
            loss_fn = torch.nn.SmoothL1Loss
        self._loss_fn = loss_fn(reduction="none")
        self._batch_size = batch_size
        self._logger = logger
        if self._logger is None:
            self._logger = NullLogger([])
        self._timescale = self.id
        self._logger.register_timescale(
            self._timescale, PeriodicSchedule(False, True, log_frequency)
        )
>>>>>>> 7f89c133
        if update_period_schedule is None:
            self._update_period_schedule = PeriodicSchedule(False, True, 1)
        else:
            self._update_period_schedule = update_period_schedule()

        if target_net_update_schedule is None:
            self._target_net_update_schedule = PeriodicSchedule(False, True, 10000)
        else:
            self._target_net_update_schedule = target_net_update_schedule()

        if epsilon_schedule is None:
            self._epsilon_schedule = LinearSchedule(1, 0.1, 100000)
        else:
            self._epsilon_schedule = epsilon_schedule()
<<<<<<< HEAD

        self._test_epsilon = test_epsilon
        self._learn_schedule = SwitchSchedule(False, True, min_replay_history)

=======

        self._test_epsilon = test_epsilon
        self._learn_schedule = SwitchSchedule(False, True, min_replay_history)

>>>>>>> 7f89c133
        self._training = False
        self._store_hidden = store_hidden
        self._burn_frames = burn_frames

    def create_q_networks(self, representation_net, sequence_fn):
        """Creates the Q-network and target Q-network.

        Args:
            representation_net: A network that outputs the representations that will
                be used to compute Q-values (e.g. everything except the final layer
                of the DRQN).
        """
        network = SequenceModel(
            self._state_size, representation_net(self._state_size), sequence_fn
        )
        network_output_dim = np.prod(
            calculate_output_dim(network, (1,) + self._state_size)[0]
        )
        self._qnet = DRQNNetwork(network, network_output_dim, self._action_space.n).to(
            self._device
        )

        self._qnet.apply(self._init_fn)
        self._target_qnet = copy.deepcopy(self._qnet).requires_grad_(False)

<<<<<<< HEAD
    def preprocess_observation(self, observation, agent_traj_state):
        # Reset hidden state if it is episode beginning.
        if agent_traj_state is None:
            hidden_state = self._qnet.init_hidden(batch_size=1)
        else:
            hidden_state = agent_traj_state["hidden_state"]

        state = torch.tensor(
            np.expand_dims(observation, axis=(0, 1)), device=self._device
        ).float()
        return state, hidden_state

=======
>>>>>>> 7f89c133
    def preprocess_update_info(self, update_info, hidden_state):
        """Preprocesses the :obj:`update_info` before it goes into the replay buffer.
        Clips the reward in update_info.
        Args:
            update_info: Contains the information from the current timestep that the
                agent should use to update itself.
        """
        preprocessed_update_info = super().preprocess_update_info(update_info)

        if self._store_hidden:
            preprocessed_update_info.update(
                apply_to_tensor(hidden_state, lambda x: x.detach().cpu().numpy())
            )

        return preprocessed_update_info

    def preprocess_update_batch(self, batch):
        """Preprocess the batch sampled from the replay buffer.

        Args:
            batch: Batch sampled from the replay buffer for the current update.

        Returns:
            (tuple):
                - (tuple) Inputs used to calculate current state values.
                - (tuple) Inputs used to calculate next state values
                - Preprocessed batch.
        """
        for key in batch:
            batch[key] = torch.tensor(batch[key], device=self._device)

        if self._store_hidden:
            for key in self._hidden_replay_spec:
                if self._hidden_batch_spec[key] >= 0:
                    # Replay batches on the first dimension, network expects
                    # batch on different dimension
                    batch[key] = torch.cat(
                        list(batch[key]), dim=self._hidden_batch_spec[key]
                    )
                    batch[f"next_{key}"] = torch.cat(
                        list(batch[f"next_{key}"]), dim=self._hidden_batch_spec[key]
                    )

            return (
                (
                    batch["observation"],
                    {key: batch[key] for key in self._hidden_replay_spec},
                ),
                (
                    batch["next_observation"],
                    {key: batch[f"next_{key}"] for key in self._hidden_replay_spec},
                ),
                batch,
            )
        else:
            return (batch["observation"]), (batch["next_observation"]), batch

    @torch.no_grad()
    def act(self, observation, agent_traj_state=None):
        """Returns the action for the agent. If in training mode, follows an epsilon
        greedy policy. Otherwise, returns the action with the highest Q-value.

        Args:
            observation: The current observation.
            agent_traj_state: Contains necessary state information for the agent
                to process current trajectory. This should be updated and returned.
        Returns:
            - action
            - agent trajectory state
        """

        # Determine and log the value of epsilon
        if self._training:
            if not self._learn_schedule.get_value():
                epsilon = 1.0
            else:
                epsilon = self._epsilon_schedule.update()
            if logger.update_step(self._timescale):
                logger.log_scalar("epsilon", epsilon, self._timescale)
        else:
            epsilon = self._test_epsilon

        # Sample action. With epsilon probability choose random action,
        # otherwise select the action with the highest q-value.
        # Insert batch_size and sequence_len dimensions to observation
<<<<<<< HEAD
        state, hidden_state = self.preprocess_observation(observation, agent_traj_state)
        qvals, hidden_state = self._qnet(state, hidden_state)
=======
        observation = torch.tensor(
            np.expand_dims(observation, axis=(0, 1)), device=self._device
        ).float()
        hidden_state = (
            None if agent_traj_state is None else agent_traj_state["hidden_state"]
        )
        qvals, hidden_state = self._qnet(observation, hidden_state)
>>>>>>> 7f89c133
        if self._rng.random() < epsilon:
            action = self._rng.integers(self._action_space.n)
        else:
            # Note: not explicitly handling the ties
            action = torch.argmax(qvals).item()
        if agent_traj_state is None:
            if self._training and self._logger.should_log(self._timescale):
                self._logger.log_scalar("train_qval", torch.max(qvals), self._timescale)

<<<<<<< HEAD
        if (
            self._training
            and logger.should_log(self._timescale)
            and agent_traj_state is None
        ):
            logger.log_scalar("train_qval", torch.max(qvals), self._timescale)
=======
>>>>>>> 7f89c133
        return action, {"hidden_state": hidden_state}

    def update(self, update_info, agent_traj_state=None):
        """
        Updates the DRQN agent.

        Args:
            update_info: dictionary containing all the necessary information
                from the environment to update the agent. Should contain a full
                transition, with keys for "observation", "action", "reward",
                "next_observation", "terminated", and "truncated".
            agent_traj_state: Contains necessary state information for the agent
                to process current trajectory. This should be updated and returned.
        Returns:
            - action
            - agent trajectory state
        """
        if not self._training:
            return

        # Add the most recent transition to the replay buffer.
        self._replay_buffer.add(
            **self.preprocess_update_info(
                update_info, hidden_state=agent_traj_state["hidden_state"]
            )
        )

        # Update the q network based on a sample batch from the replay buffer.
        # If the replay buffer doesn't have enough samples, catch the exception
        # and move on.
        if (
            self._learn_schedule.update()
            and self._replay_buffer.size() > 0
            and self._update_period_schedule.update()
        ):
            batch = self._replay_buffer.sample(batch_size=self._batch_size)
            (
                current_state_inputs,
                next_state_inputs,
                batch,
            ) = self.preprocess_update_batch(batch)

            # Compute predicted Q values
            self._optimizer.zero_grad()

            pred_qvals, _ = self._qnet(*current_state_inputs)
            pred_qvals = pred_qvals.view(self._batch_size, self._max_seq_len, -1)
            actions = batch["action"].long()
            pred_qvals = torch.gather(pred_qvals, -1, actions.unsqueeze(-1)).squeeze(-1)

            # Compute 1-step Q targets
            next_qvals, _ = self._target_qnet(*next_state_inputs)
            next_qvals = next_qvals.view(self._batch_size, self._max_seq_len, -1)
            next_qvals, _ = torch.max(next_qvals, dim=-1)

            q_targets = batch["reward"] + self._discount_rate * next_qvals * (
                1 - batch["terminated"]
            )

            if self._burn_frames > 0:
                interm_loss = self._loss_fn(pred_qvals, q_targets)
                mask = torch.zeros(
                    self._replay_buffer._max_seq_len,
                    device=self._device,
                    dtype=torch.float,
                )
                mask[self._burn_frames :] = 1.0
                mask = mask.unsqueeze(0).repeat(len(batch["reward"]), 1)
                mask = mask & batch["mask"]
                interm_loss *= mask
                loss = interm_loss.sum() / mask.sum()

            else:
                interm_loss = self._loss_fn(pred_qvals, q_targets)
                interm_loss *= batch["mask"]
                loss = interm_loss.sum() / batch["mask"].sum()

            if logger.should_log(self._timescale):
                logger.log_scalar("train_loss", loss, self._timescale)

            loss.backward()
            if self._grad_clip is not None:
                torch.nn.utils.clip_grad_value_(
                    self._qnet.parameters(), self._grad_clip
                )
            self._optimizer.step()

        # Update target network
        if self._target_net_update_schedule.update():
            self._update_target()
        return agent_traj_state<|MERGE_RESOLUTION|>--- conflicted
+++ resolved
@@ -146,7 +146,6 @@
             action_dtype=self._action_space.dtype,
             max_seq_len=max_seq_len,
             hidden_spec=self._hidden_replay_spec,
-<<<<<<< HEAD
         )
         self._discount_rate = discount_rate**n_step
         self._grad_clip = grad_clip
@@ -157,32 +156,7 @@
             loss_fn = torch.nn.SmoothL1Loss
         self._loss_fn = loss_fn(reduction="none")
         self._batch_size = batch_size
-        logger = logger
-        if logger is None:
-            logger = NullLogger([])
-        self._timescale = self.id
-        logger.register_timescale(
-            self._timescale, PeriodicSchedule(False, True, log_frequency)
-        )
-=======
-        )
-        self._discount_rate = discount_rate**n_step
-        self._grad_clip = grad_clip
-        self._reward_clip = reward_clip
-        self._target_net_soft_update = target_net_soft_update
-        self._target_net_update_fraction = target_net_update_fraction
-        if loss_fn is None:
-            loss_fn = torch.nn.SmoothL1Loss
-        self._loss_fn = loss_fn(reduction="none")
-        self._batch_size = batch_size
-        self._logger = logger
-        if self._logger is None:
-            self._logger = NullLogger([])
-        self._timescale = self.id
-        self._logger.register_timescale(
-            self._timescale, PeriodicSchedule(False, True, log_frequency)
-        )
->>>>>>> 7f89c133
+        self._log_schedule = PeriodicSchedule(False, True, log_frequency)
         if update_period_schedule is None:
             self._update_period_schedule = PeriodicSchedule(False, True, 1)
         else:
@@ -197,17 +171,10 @@
             self._epsilon_schedule = LinearSchedule(1, 0.1, 100000)
         else:
             self._epsilon_schedule = epsilon_schedule()
-<<<<<<< HEAD
 
         self._test_epsilon = test_epsilon
         self._learn_schedule = SwitchSchedule(False, True, min_replay_history)
 
-=======
-
-        self._test_epsilon = test_epsilon
-        self._learn_schedule = SwitchSchedule(False, True, min_replay_history)
-
->>>>>>> 7f89c133
         self._training = False
         self._store_hidden = store_hidden
         self._burn_frames = burn_frames
@@ -233,7 +200,6 @@
         self._qnet.apply(self._init_fn)
         self._target_qnet = copy.deepcopy(self._qnet).requires_grad_(False)
 
-<<<<<<< HEAD
     def preprocess_observation(self, observation, agent_traj_state):
         # Reset hidden state if it is episode beginning.
         if agent_traj_state is None:
@@ -246,8 +212,6 @@
         ).float()
         return state, hidden_state
 
-=======
->>>>>>> 7f89c133
     def preprocess_update_info(self, update_info, hidden_state):
         """Preprocesses the :obj:`update_info` before it goes into the replay buffer.
         Clips the reward in update_info.
@@ -333,18 +297,8 @@
         # Sample action. With epsilon probability choose random action,
         # otherwise select the action with the highest q-value.
         # Insert batch_size and sequence_len dimensions to observation
-<<<<<<< HEAD
         state, hidden_state = self.preprocess_observation(observation, agent_traj_state)
         qvals, hidden_state = self._qnet(state, hidden_state)
-=======
-        observation = torch.tensor(
-            np.expand_dims(observation, axis=(0, 1)), device=self._device
-        ).float()
-        hidden_state = (
-            None if agent_traj_state is None else agent_traj_state["hidden_state"]
-        )
-        qvals, hidden_state = self._qnet(observation, hidden_state)
->>>>>>> 7f89c133
         if self._rng.random() < epsilon:
             action = self._rng.integers(self._action_space.n)
         else:
@@ -354,15 +308,12 @@
             if self._training and self._logger.should_log(self._timescale):
                 self._logger.log_scalar("train_qval", torch.max(qvals), self._timescale)
 
-<<<<<<< HEAD
         if (
             self._training
             and logger.should_log(self._timescale)
             and agent_traj_state is None
         ):
-            logger.log_scalar("train_qval", torch.max(qvals), self._timescale)
-=======
->>>>>>> 7f89c133
+            logger.log_scalar("train_qval", torch.max(qvals), self.id)
         return action, {"hidden_state": hidden_state}
 
     def update(self, update_info, agent_traj_state=None):
