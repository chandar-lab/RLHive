<<<<<<< HEAD
from hive.agents.qnets.base import FunctionApproximator
from hive.replays.replay_buffer import BaseReplayBuffer

import os
import copy
=======
>>>>>>> 165015ba
import numpy as np
import torch
from typing import Tuple, Callable

<<<<<<< HEAD
from hive.replays import CircularReplayBuffer, get_replay
from hive.utils.logging import Logger, NullLogger, get_logger
from hive.utils.utils import OptimizerFn, create_folder, get_optimizer_fn
from hive.utils.schedule import (
    PeriodicSchedule,
    LinearSchedule,
    Schedule,
    SwitchSchedule,
    get_schedule,
)
from hive.agents.agent import Agent
=======
from hive.replays import PrioritizedReplayBuffer
>>>>>>> 165015ba
from hive.agents.dqn import DQNAgent


class RainbowDQNAgent(DQNAgent):
    """An agent implementing the DQN algorithm. Uses an epsilon greedy
    exploration policy
    """

    def __init__(
        self,
        qnet: FunctionApproximator,
        obs_dim: Tuple,
        act_dim: int,
        v_min: str = 0,
        v_max: str = 200,
        atoms: str = 51,
        optimizer_fn: OptimizerFn = None,
        id: str = 0,
        replay_buffer: BaseReplayBuffer = None,
        discount_rate: float = 0.99,
        grad_clip: float = None,
        target_net_soft_update: bool = False,
        target_net_update_fraction: float = 0.05,
        target_net_update_schedule: Schedule = None,
        epsilon_schedule: Schedule = None,
        learn_schedule: Schedule = None,
        seed: int = 42,
        batch_size: int = 32,
        device: str = "cpu",
        logger: Logger = None,
        log_frequency: int = 100,
        double: bool = True,
        distributional: bool = False,
        use_eps_greedy: bool = True,
    ):
        """
        Args:
            qnet: A network that outputs the q-values of the different actions
                for an input observation.
            obs_dim: The dimension of the observations.
            act_dim: The number of actions available to the agent.
            v_min: minimum possible value of the value function
            v_max: maximum possible value of the value function
            atoms: number of atoms in the distributional DQN context
            optimizer_fn: A function that takes in a list of parameters to optimize
                and returns the optimizer.
            id: ID used to create the timescale in the logger for the agent.
            replay_buffer: The replay buffer that the agent will push observations
                to and sample from during learning.
            discount_rate (float): A number between 0 and 1 specifying how much
                future rewards are discounted by the agent.
            grad_clip (float): Gradients will be clipped to between
                [-grad_clip, gradclip]
            target_net_soft_update (bool): Whether the target net parameters are
                replaced by the qnet parameters completely or using a weighted
                average of the target net parameters and the qnet parameters.
            target_net_update_fraction (float): The weight given to the target
                net parameters in a soft update.
            target_net_update_schedule: Schedule determining how frequently the
                target net is updated.
            epsilon_schedule: Schedule determining the value of epsilon through
                the course of training.
            learn_schedule: Schedule determining when the learning process actually
                starts.
            seed: Seed for numpy random number generator.
            batch_size (int): The size of the batch sampled from the replay buffer
                during learning.
            device: Device on which all computations should be run.
            logger: Logger used to log agent's metrics.
            log_frequency (int): How often to log the agent's metrics.
            double: whether or not to use the double feature (from double DQN)
            distributional: whether or not to use the distributional feature (from distributional DQN)
            use_eps_greedy: whether or not to use epsilon greedy. Usually in case of noisy networks use_eps_greedy=False
        """
        self._double = double
        self._distributional = distributional

        if self._distributional:
            self._atoms = atoms
            self._v_min = v_min
            self._v_max = v_max
            self._supports = torch.linspace(self._v_min, self._v_max, self._atoms).to(
                device
            )
            qnet.keywords["supports"] = self._supports
            self._delta = float(self._v_max - self._v_min) / (self._atoms - 1)
            self._nsteps = 1

        super().__init__(
            qnet,
            obs_dim,
            act_dim,
            optimizer_fn=optimizer_fn,
            id=id,
            replay_buffer=replay_buffer,
            discount_rate=discount_rate,
            grad_clip=grad_clip,
            target_net_soft_update=target_net_soft_update,
            target_net_update_fraction=target_net_update_fraction,
            target_net_update_schedule=target_net_update_schedule,
            epsilon_schedule=epsilon_schedule,
            learn_schedule=learn_schedule,
            seed=seed,
            batch_size=batch_size,
            device=device,
            logger=logger,
            log_frequency=log_frequency,
        )

        self._use_eps_greedy = use_eps_greedy

    def get_max_next_state_action(self, next_states):
        next_dist = self._qnet(next_states) * self._supports
        return (
            next_dist.sum(dim=2)
            .max(1)[1]
            .view(next_states.size(0), 1, 1)
            .expand(-1, -1, self._atoms)
        )

    def projection_distribution(self, batch):
        batch_obs = batch["observation"]
        batch_action = batch["action"].long()
        batch_next_obs = batch["next_observation"]
        batch_reward = batch["reward"].reshape(-1, 1).to(self._device)
        batch_not_done = 1 - batch["done"].reshape(-1, 1).to(self._device)

        with torch.no_grad():
            next_action = self._target_qnet(batch_next_obs).argmax(1)
            next_dist = self._target_qnet.dist(batch_next_obs)
            next_dist = next_dist[range(self._batch_size), next_action]

            t_z = batch_reward + batch_not_done * self._discount_rate * self._supports
            t_z = t_z.clamp(min=self._v_min, max=self._v_max)
            b = (t_z - self._v_min) / self._delta
            l = b.floor().long()
            u = b.ceil().long()

            offset = (
                torch.linspace(
                    0, (self._batch_size - 1) * self._atoms, self._batch_size
                )
                .long()
                .unsqueeze(1)
                .expand(self._batch_size, self._atoms)
                .to(self._device)
            )

            proj_dist = torch.zeros(next_dist.size(), device=self._device)
            proj_dist.view(-1).index_add_(
                0, (l + offset).view(-1), (next_dist * (u.float() - b)).view(-1)
            )
            proj_dist.view(-1).index_add_(
                0, (u + offset).view(-1), (next_dist * (b - l.float())).view(-1)
            )

        return proj_dist

    @torch.no_grad()
    def act(self, observation):

        if self._training:
            if not self._learn_schedule.update():
                epsilon = 1.0
            elif not self._use_eps_greedy:
                epsilon = 0.0
            else:
                epsilon = self._epsilon_schedule.update()
            if self._logger.update_step(self._timescale):
                self._logger.log_scalar("epsilon", epsilon, self._timescale)
        else:
            epsilon = 0

        observation = (
            torch.tensor(np.expand_dims(observation, axis=0)).to(self._device).float()
        )
        qvals = self._qnet(observation).cpu()

        if self._rng.random() < epsilon:
            action = self._rng.integers(self._act_dim)
        else:
            action = torch.argmax(qvals).numpy()

        if self._logger.should_log(self._timescale) and self._state["episode_start"]:
            self._logger.log_scalar(
                "train_qval" if self._training else "test_qval",
                torch.max(qvals),
                self._timescale,
            )
            self._state["episode_start"] = False

        return action

    def update(self, update_info):
        """
        Updates the DQN agent.

        Args:
            update_info: dictionary containing all the necessary information to
            update the agent. Should contain a full transition, with keys for
            "observation", "action", "reward", "next_observation", and "done".
        """
        if update_info["done"]:
            self._state["episode_start"] = True

        # Add the most recent transition to the replay buffer.
        if self._training:
            self._replay_buffer.add(
                update_info["observation"],
                update_info["action"],
                update_info["reward"],
                update_info["done"],
            )

        # Update the q network based on a sample batch from the replay buffer.
        # If the replay buffer doesn't have enough samples, catch the exception
        # and move on.
        if self._replay_buffer.size() > 0:
            batch = self._replay_buffer.sample(batch_size=self._batch_size)
            for key in batch:
                batch[key] = torch.tensor(batch[key]).to(self._device)

            # Compute predicted Q values
            self._optimizer.zero_grad()
            pred_qvals = self._qnet(batch["observation"])
            actions = batch["action"].long()

            if self._distributional:
                current_dist = self._qnet.dist(batch["observation"])
                log_p = torch.log(current_dist[range(self._batch_size), actions])
                target_prob = self.projection_distribution(batch)

                loss = -(target_prob * log_p).sum(1)

            else:
                pred_qvals = pred_qvals[torch.arange(pred_qvals.size(0)), actions]

                # Compute 1-step Q targets
                if self._double:
                    next_action = self._qnet(batch["next_observation"])
                else:
                    next_action = self._target_qnet(batch["next_observation"])

                _, next_action = torch.max(next_action, dim=1)
                next_qvals = self._target_qnet(batch["next_observation"])
                next_qvals = next_qvals[torch.arange(next_qvals.size(0)), next_action]

                q_targets = batch["reward"] + self._discount_rate * next_qvals * (
                    1 - batch["done"]
                )

                loss = self._loss_fn(pred_qvals, q_targets)

            if isinstance(self._replay_buffer, PrioritizedReplayBuffer):
                td_errors = (pred_qvals - q_targets).detach().abs().cpu().numpy()
                self._replay_buffer.update_priorities(batch["indices"], td_errors)
                loss *= batch["weights"]
            loss = loss.mean()

            if self._logger.should_log(self._timescale):
                self._logger.log_scalar(
                    "train_loss" if self._training else "test_loss",
                    loss,
                    self._timescale,
                )
            if self._training:
                loss.backward()
                if self._grad_clip is not None:
                    torch.nn.utils.clip_grad_value_(
                        self._qnet.parameters(), self._grad_clip
                    )
                self._optimizer.step()

        # Update target network
        if self._training and self._target_net_update_schedule.update():
            self._update_target()<|MERGE_RESOLUTION|>--- conflicted
+++ resolved
@@ -1,30 +1,13 @@
-<<<<<<< HEAD
-from hive.agents.qnets.base import FunctionApproximator
-from hive.replays.replay_buffer import BaseReplayBuffer
-
-import os
-import copy
-=======
->>>>>>> 165015ba
 import numpy as np
 import torch
 from typing import Tuple, Callable
 
-<<<<<<< HEAD
-from hive.replays import CircularReplayBuffer, get_replay
-from hive.utils.logging import Logger, NullLogger, get_logger
-from hive.utils.utils import OptimizerFn, create_folder, get_optimizer_fn
-from hive.utils.schedule import (
-    PeriodicSchedule,
-    LinearSchedule,
-    Schedule,
-    SwitchSchedule,
-    get_schedule,
-)
-from hive.agents.agent import Agent
-=======
+from hive.agents.qnets.base import FunctionApproximator
+from hive.replays.replay_buffer import BaseReplayBuffer
+from hive.utils.logging import Logger
+from hive.utils.utils import OptimizerFn
+from hive.utils.schedule import Schedule
 from hive.replays import PrioritizedReplayBuffer
->>>>>>> 165015ba
 from hive.agents.dqn import DQNAgent
 
 
