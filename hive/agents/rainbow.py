import copy
from functools import partial
from typing import Tuple

import numpy as np
import torch
from hive.agents.dqn import DQNAgent
from hive.agents.qnets.base import FunctionApproximator
from hive.agents.qnets.noisy_linear import NoisyLinear
from hive.agents.qnets.qnet_heads import (
    DistributionalNetwork,
    DQNNetwork,
    DuelingNetwork,
)
from hive.agents.qnets.utils import InitializationFn, calculate_output_dim
from hive.replays import PrioritizedReplayBuffer
from hive.replays.replay_buffer import BaseReplayBuffer
from hive.utils.logging import Logger
from hive.utils.schedule import Schedule
from hive.utils.utils import OptimizerFn


class RainbowDQNAgent(DQNAgent):
    """An agent implementing the Rainbow algorithm."""

    def __init__(
        self,
        qnet: FunctionApproximator,
        obs_dim: Tuple,
        act_dim: int,
        v_min: str = 0,
        v_max: str = 200,
        atoms: str = 51,
        optimizer_fn: OptimizerFn = None,
        init_fn: InitializationFn = None,
        id: str = 0,
        replay_buffer: BaseReplayBuffer = None,
        discount_rate: float = 0.99,
        n_step: int = 1,
        grad_clip: float = None,
        reward_clip: float = None,
        target_net_soft_update: bool = False,
        target_net_update_fraction: float = 0.05,
        target_net_update_schedule: Schedule = None,
        update_period_schedule: Schedule = None,
        epsilon_schedule: Schedule = None,
        test_epsilon: float = 0.001,
        learn_schedule: Schedule = None,
        seed: int = 42,
        batch_size: int = 32,
        device: str = "cpu",
        logger: Logger = None,
        log_frequency: int = 100,
        noisy: bool = True,
        std_init: float = 0.5,
        double: bool = True,
        dueling: bool = True,
        distributional: bool = True,
        use_eps_greedy: bool = False,
    ):
        """
        Args:
            qnet: A network that outputs the q-values of the different actions
                for an input observation.
            obs_dim: The dimension of the observations.
            act_dim: The number of actions available to the agent.
            v_min: minimum possible value of the value function
            v_max: maximum possible value of the value function
            atoms: number of atoms in the distributional DQN context
            optimizer_fn: A function that takes in a list of parameters to optimize
                and returns the optimizer.
            id: ID used to create the timescale in the logger for the agent.
            replay_buffer: The replay buffer that the agent will push observations
                to and sample from during learning.
            discount_rate (float): A number between 0 and 1 specifying how much
                future rewards are discounted by the agent.
            grad_clip (float): Gradients will be clipped to between
                [-grad_clip, gradclip]
            reward_clip (float): Rewards will be clipped to between
                [-reward_clip, reward_clip]
            target_net_soft_update (bool): Whether the target net parameters are
                replaced by the qnet parameters completely or using a weighted
                average of the target net parameters and the qnet parameters.
            target_net_update_fraction (float): The weight given to the target
                net parameters in a soft update.
            target_net_update_schedule: Schedule determining how frequently the
                target net is updated.
            update_period_schedule: Schedule determining how frequently
                the agent's net is updated.
            epsilon_schedule: Schedule determining the value of epsilon through
                the course of training.
            learn_schedule: Schedule determining when the learning process actually
                starts.
            seed: Seed for numpy random number generator.
            batch_size (int): The size of the batch sampled from the replay buffer
                during learning.
            device: Device on which all computations should be run.
            logger: Logger used to log agent's metrics.
            log_frequency (int): How often to log the agent's metrics.
            double: whether or not to use the double feature (from double DQN)
            distributional: whether or not to use the distributional
                feature (from distributional DQN)
            use_eps_greedy: whether or not to use epsilon greedy.
                Usually in case of noisy networks use_eps_greedy=False
        """
        self._noisy = noisy
        self._std_init = std_init
        self._double = double
        self._dueling = dueling
        self._distributional = distributional

        self._atoms = atoms if self._distributional else 1
        self._v_min = v_min
        self._v_max = v_max
        self._supports = torch.linspace(
            self._v_min, self._v_max, self._atoms, device=device
        )

        super().__init__(
            qnet,
            obs_dim,
            act_dim,
            optimizer_fn=optimizer_fn,
            init_fn=init_fn,
            id=id,
            replay_buffer=replay_buffer,
            discount_rate=discount_rate,
            n_step=n_step,
            grad_clip=grad_clip,
            reward_clip=reward_clip,
            target_net_soft_update=target_net_soft_update,
            target_net_update_fraction=target_net_update_fraction,
            target_net_update_schedule=target_net_update_schedule,
            update_period_schedule=update_period_schedule,
            epsilon_schedule=epsilon_schedule,
            test_epsilon=test_epsilon,
            learn_schedule=learn_schedule,
            seed=seed,
            batch_size=batch_size,
            device=device,
            logger=logger,
            log_frequency=log_frequency,
        )

        self._loss_fn = torch.nn.MSELoss(reduction="none")
        self._use_eps_greedy = use_eps_greedy

    def create_q_networks(self, qnet):
        network = qnet(self._obs_dim)
        network_output_dim = np.prod(calculate_output_dim(network, self._obs_dim))

        # Use NoisyLinear when creating output heads if noisy is true
        linear_fn = (
            partial(NoisyLinear, std_init=self._std_init)
            if self._noisy
            else torch.nn.Linear
        )

        # Set up Dueling heads
        if self._dueling:
            network = DuelingNetwork(
                network, network_output_dim, self._act_dim, linear_fn, self._atoms
            )
        else:
            network = DQNNetwork(
                network, network_output_dim, self._act_dim * self._atoms, linear_fn
            )

        # Set up DistributionalNetwork wrapper if distributional is true
        if self._distributional:
            self._qnet = DistributionalNetwork(
                network, self._act_dim, self._v_min, self._v_max, self._atoms
            )
        else:
            self._qnet = network
<<<<<<< HEAD
        self._qnet.to(device=self._device)
=======
        self._qnet.to(device=device)
        self._qnet.apply(self._init_fn)
>>>>>>> 3b5f6ee4
        self._target_qnet = copy.deepcopy(self._qnet).requires_grad_(False)

    def target_projection(self, target_net_inputs, reward, done):
        """Project distribution of target Q-values."""
        reward = reward.reshape(-1, 1)
        not_done = 1 - done.reshape(-1, 1)
        batch_size = reward.size(0)
        next_action = self._target_qnet(*target_net_inputs).argmax(1)
        next_dist = self._target_qnet.dist(*target_net_inputs)
        next_dist = next_dist[torch.arange(batch_size), next_action]

        dist_supports = reward + not_done * self._discount_rate * self._supports
        dist_supports = dist_supports.clamp(min=self._v_min, max=self._v_max)
        dist_supports = dist_supports.unsqueeze(1)
        dist_supports.tile([1, self._atoms, 1])
        projected_supports = self._supports.tile([batch_size, 1]).unsqueeze(2)

        delta = float(self._v_max - self._v_min) / (self._atoms - 1)
        quotient = 1 - (torch.abs(dist_supports - projected_supports) / delta)
        quotient = quotient.clamp(min=0, max=1)

        projection = torch.sum(quotient * next_dist.unsqueeze(1), dim=2)
        return projection

    def preprocess_update_info(self, update_info):
        if self._reward_clip is not None:
            update_info["reward"] = np.clip(
                update_info["reward"], -self._reward_clip, self._reward_clip
            )

        return {
            "observation": update_info["observation"],
            "action": update_info["action"],
            "reward": update_info["reward"],
            "done": update_info["done"],
        }

    def preprocess_update_batch(self, batch):
        for key in batch:
            batch[key] = torch.tensor(batch[key]).to(self._device)
        return (batch["observation"].float(),), (batch["next_observation"].float(),)

    @torch.no_grad()
    def act(self, observation):

        if self._training:
            if not self._learn_schedule.get_value():
                epsilon = 1.0
            elif not self._use_eps_greedy:
                epsilon = 0.0
            else:
                epsilon = self._epsilon_schedule.update()
            if self._logger.update_step(self._timescale):
                self._logger.log_scalar("epsilon", epsilon, self._timescale)
        else:
            epsilon = self._test_epsilon

        observation = (
            torch.tensor(np.expand_dims(observation, axis=0)).to(self._device).float()
        )
        qvals = self._qnet(observation)

        if self._rng.random() < epsilon:
            action = self._rng.integers(self._act_dim)
        else:
            action = torch.argmax(qvals).item()

        if (
            self._training
            and self._logger.should_log(self._timescale)
            and self._state["episode_start"]
        ):
            self._logger.log_scalar("train_qval", torch.max(qvals), self._timescale)
            self._state["episode_start"] = False

        return action

    def update(self, update_info):
        """
        Updates the DQN agent.
        Args:
            update_info: dictionary containing all the necessary information to
            update the agent. Should contain a full transition, with keys for
            "observation", "action", "reward", "next_observation", and "done".
        """
        if update_info["done"]:
            self._state["episode_start"] = True

        if not self._training:
            return
<<<<<<< HEAD

        # Add the most recent transition to the replay buffer.
        self._replay_buffer.add(**self.preprocess_update_info(update_info))
=======

        if self._reward_clip is not None:
            update_info["reward"] = np.clip(
                update_info["reward"], -self._reward_clip, self._reward_clip
            )

        # Add the most recent transition to the replay buffer.
        self._replay_buffer.add(
            update_info["observation"],
            update_info["action"],
            update_info["reward"],
            update_info["done"],
        )
>>>>>>> 3b5f6ee4

        # Update the q network based on a sample batch from the replay buffer.
        # If the replay buffer doesn't have enough samples, catch the exception
        # and move on.
        if (
            self._learn_schedule.update()
            and self._replay_buffer.size() > 0
            and self._update_period_schedule.update()
        ):
            batch = self._replay_buffer.sample(batch_size=self._batch_size)
            qnet_inputs, target_qnet_inputs = self.preprocess_update_batch(batch)

            # Compute predicted Q values
            self._optimizer.zero_grad()
            pred_qvals = self._qnet(*qnet_inputs)
            actions = batch["action"].long()

            if self._distributional:
                current_dist = self._qnet.dist(*qnet_inputs)
                log_p = torch.log(current_dist[torch.arange(actions.size(0)), actions])
                with torch.no_grad():
                    target_prob = self.target_projection(
                        target_qnet_inputs, batch["reward"], batch["done"]
                    )

                loss = -(target_prob * log_p).sum(-1)

            else:
                pred_qvals = pred_qvals[torch.arange(pred_qvals.size(0)), actions]

                # Compute 1-step Q targets
                if self._double:
                    next_action = self._qnet(*qnet_inputs)
                else:
                    next_action = self._target_qnet(*target_qnet_inputs)

                _, next_action = torch.max(next_action, dim=1)
                next_qvals = self._target_qnet(*target_qnet_inputs)
                next_qvals = next_qvals[torch.arange(next_qvals.size(0)), next_action]

                q_targets = batch["reward"] + self._discount_rate * next_qvals * (
                    1 - batch["done"]
                )

                loss = self._loss_fn(pred_qvals, q_targets)

            if isinstance(self._replay_buffer, PrioritizedReplayBuffer):
                td_errors = loss.sqrt().detach().cpu().numpy()
                self._replay_buffer.update_priorities(batch["indices"], td_errors)
                loss *= batch["weights"]
            loss = loss.mean()

            if self._logger.should_log(self._timescale):
                self._logger.log_scalar(
                    "train_loss",
                    loss,
                    self._timescale,
                )
            loss.backward()
            if self._grad_clip is not None:
                torch.nn.utils.clip_grad_value_(
                    self._qnet.parameters(), self._grad_clip
                )
            self._optimizer.step()

        # Update target network
        if self._target_net_update_schedule.update():
            self._update_target()<|MERGE_RESOLUTION|>--- conflicted
+++ resolved
@@ -173,12 +173,8 @@
             )
         else:
             self._qnet = network
-<<<<<<< HEAD
         self._qnet.to(device=self._device)
-=======
-        self._qnet.to(device=device)
         self._qnet.apply(self._init_fn)
->>>>>>> 3b5f6ee4
         self._target_qnet = copy.deepcopy(self._qnet).requires_grad_(False)
 
     def target_projection(self, target_net_inputs, reward, done):
@@ -269,25 +265,9 @@
 
         if not self._training:
             return
-<<<<<<< HEAD
 
         # Add the most recent transition to the replay buffer.
         self._replay_buffer.add(**self.preprocess_update_info(update_info))
-=======
-
-        if self._reward_clip is not None:
-            update_info["reward"] = np.clip(
-                update_info["reward"], -self._reward_clip, self._reward_clip
-            )
-
-        # Add the most recent transition to the replay buffer.
-        self._replay_buffer.add(
-            update_info["observation"],
-            update_info["action"],
-            update_info["reward"],
-            update_info["done"],
-        )
->>>>>>> 3b5f6ee4
 
         # Update the q network based on a sample batch from the replay buffer.
         # If the replay buffer doesn't have enough samples, catch the exception
