--- conflicted
+++ resolved
@@ -211,30 +211,6 @@
         projection = torch.sum(quotient * next_dist.unsqueeze(1), dim=2)
         return projection
 
-<<<<<<< HEAD
-=======
-    def preprocess_update_info(self, update_info):
-        if self._reward_clip is not None:
-            update_info["reward"] = np.clip(
-                update_info["reward"], -self._reward_clip, self._reward_clip
-            )
-        preprocessed_update_info = {
-            "observation": update_info["observation"],
-            "action": update_info["action"],
-            "reward": update_info["reward"],
-            "done": update_info["done"],
-        }
-        if "agent_id" in update_info:
-            preprocessed_update_info["agent_id"] = int(update_info["agent_id"])
-
-        return preprocessed_update_info
-
-    def preprocess_update_batch(self, batch):
-        for key in batch:
-            batch[key] = torch.tensor(batch[key]).to(self._device)
-        return (batch["observation"].float(),), (batch["next_observation"].float(),)
-
->>>>>>> a29b3409
     @torch.no_grad()
     def act(self, observation):
 
