--- conflicted
+++ resolved
@@ -1,21 +1,18 @@
 from hive import registry
 from hive.agents.agent import Agent
 from hive.agents.dqn import DQNAgent
-<<<<<<< HEAD
+from hive.agents.rainbow import RainbowDQNAgent
 from hive.agents.random import RandomAgent
 from hive.agents.hanabi_rainbow import HanabiRainbowAgent
-from hive.utils.utils import create_class_constructor
-=======
-from hive.agents.rainbow import RainbowDQNAgent
-from hive.agents.random import RandomAgent
->>>>>>> 165015ba
+
 
 registry.register_all(
     Agent,
     {
         "DQNAgent": DQNAgent,
         "RandomAgent": RandomAgent,
-        "HanabiRainbowAgent": HanabiRainbowAgent,
+        "RainbowDQNAgent": RainbowDQNAgent,
+        "RainbowHanabiAgent": HanabiRainbowAgent
     },
 )
 
