from hive.agents import qnets
from hive.agents.agent import Agent
from hive.agents.ddpg import DDPG
from hive.agents.dqn import DQNAgent
from hive.agents.drqn import DRQNAgent
from hive.agents.legal_moves_rainbow import LegalMovesRainbowAgent
from hive.agents.rainbow import RainbowDQNAgent
from hive.agents.random import RandomAgent
from hive.agents.td3 import TD3
from hive.utils.registry import registry

registry.register_all(
    Agent,
    {
        "DDPG": DDPG,
        "DQNAgent": DQNAgent,
        "LegalMovesRainbowAgent": LegalMovesRainbowAgent,
        "RainbowDQNAgent": RainbowDQNAgent,
        "RandomAgent": RandomAgent,
<<<<<<< HEAD
        "DRQNAgent": DRQNAgent,
=======
        "TD3": TD3,
>>>>>>> 1cbd75d0
    },
)

get_agent = getattr(registry, f"get_{Agent.type_name()}")<|MERGE_RESOLUTION|>--- conflicted
+++ resolved
@@ -17,11 +17,8 @@
         "LegalMovesRainbowAgent": LegalMovesRainbowAgent,
         "RainbowDQNAgent": RainbowDQNAgent,
         "RandomAgent": RandomAgent,
-<<<<<<< HEAD
         "DRQNAgent": DRQNAgent,
-=======
         "TD3": TD3,
->>>>>>> 1cbd75d0
     },
 )
 
