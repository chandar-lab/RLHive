--- conflicted
+++ resolved
@@ -1,17 +1,10 @@
 from hive.agents.agent import Agent
 from hive.agents.dqn import DQNAgent
-<<<<<<< HEAD
+from hive.agents.random import RandomAgent
 from hive.agents.rainbow import RainbowDQNAgent
 from hive.utils.utils import create_class_constructor
 
 get_agent = create_class_constructor(Agent, {"DQNAgent": DQNAgent,
+                                             "RandomAgent": RandomAgent,
                                              "RainbowDQNAgent": RainbowDQNAgent
-                                             })
-=======
-from hive.agents.random import RandomAgent
-from hive.utils.utils import create_class_constructor
-
-get_agent = create_class_constructor(
-    Agent, {"DQNAgent": DQNAgent, "RandomAgent": RandomAgent}
-)
->>>>>>> 85fc7bc7
+                                             })