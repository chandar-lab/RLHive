from functools import partial
from typing import List, Tuple, Union

import numpy as np
import torch
from torch import nn

from hive.agents.qnets.noisy_linear import NoisyLinear
from hive.utils.utils import ActivationFn


class MLPNetwork(nn.Module):
    """Basic MLP neural network architecture.

    Contains a series of :py:class:`torch.nn.Linear` or
    :py:class:`~hive.agents.qnets.noisy_linear.NoisyLinear` layers, each of which
    is followed by a ReLU.
    """

    def __init__(
        self,
        in_dim: Tuple[int],
        hidden_units: Union[int, List[int]] = 256,
        activation_fn: ActivationFn = None,
        noisy: bool = False,
        std_init: float = 0.5,
    ):
        """
        Args:
            in_dim (tuple[int]): The shape of input observations.
            hidden_units (int | list[int]): The number of neurons for each mlp layer.
            noisy (bool): Whether the MLP should use
                :py:class:`~hive.agents.qnets.noisy_linear.NoisyLinear` layers or normal
                :py:class:`torch.nn.Linear` layers.
            std_init (float): The range for the initialization of the standard deviation of the
                weights in :py:class:`~hive.agents.qnets.noisy_linear.NoisyLinear`.
        """
        super().__init__()
        if isinstance(hidden_units, int):
            hidden_units = [hidden_units]
        if activation_fn is None:
            activation_fn = torch.nn.ReLU

        linear_fn = partial(NoisyLinear, std_init=std_init) if noisy else nn.Linear
<<<<<<< HEAD
        modules = [linear_fn(np.prod(in_dim), hidden_units[0]), torch.nn.Tanh()]
        for i in range(len(hidden_units) - 1):
            modules.append(linear_fn(hidden_units[i], hidden_units[i + 1]))
            modules.append(torch.nn.Tanh())
=======
        modules = [linear_fn(np.prod(in_dim), hidden_units[0]), activation_fn()]
        for i in range(len(hidden_units) - 1):
            modules.append(linear_fn(hidden_units[i], hidden_units[i + 1]))
            modules.append(activation_fn())
>>>>>>> 3bdef714
        self.network = torch.nn.Sequential(*modules)

    def forward(self, x):
        x = x.float()
        x = torch.flatten(x, start_dim=1)
        return self.network(x)<|MERGE_RESOLUTION|>--- conflicted
+++ resolved
@@ -42,17 +42,10 @@
             activation_fn = torch.nn.ReLU
 
         linear_fn = partial(NoisyLinear, std_init=std_init) if noisy else nn.Linear
-<<<<<<< HEAD
-        modules = [linear_fn(np.prod(in_dim), hidden_units[0]), torch.nn.Tanh()]
-        for i in range(len(hidden_units) - 1):
-            modules.append(linear_fn(hidden_units[i], hidden_units[i + 1]))
-            modules.append(torch.nn.Tanh())
-=======
         modules = [linear_fn(np.prod(in_dim), hidden_units[0]), activation_fn()]
         for i in range(len(hidden_units) - 1):
             modules.append(linear_fn(hidden_units[i], hidden_units[i + 1]))
             modules.append(activation_fn())
->>>>>>> 3bdef714
         self.network = torch.nn.Sequential(*modules)
 
     def forward(self, x):
