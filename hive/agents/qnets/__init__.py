--- conflicted
+++ resolved
@@ -8,17 +8,10 @@
 registry.register_all(
     FunctionApproximator,
     {
-<<<<<<< HEAD
-        "MLPNetwork": FunctionApproximator(MLPNetwork),
-        "ConvNetwork": FunctionApproximator(ConvNetwork),
-        "ConvRNNNetwork": FunctionApproximator(ConvRNNNetwork),
-        "NatureAtariDQNModel": FunctionApproximator(NatureAtariDQNModel),
-=======
         "MLPNetwork": MLPNetwork,
         "ConvNetwork": ConvNetwork,
         "ConvRNNNetwork": ConvRNNNetwork,
         "NatureAtariDQNModel": NatureAtariDQNModel,
->>>>>>> f6d29769
     },
 )
 
