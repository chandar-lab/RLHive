import torch
from hive.agents.qnets.mlp import SimpleMLP
<<<<<<< HEAD
from hive.agents.qnets.rainbow_mlp import ComplexMLP, DistributionalMLP
=======
from hive.agents.qnets.conv import SimpleConvModel
from hive.agents.qnets.atari import NatureAtariDQNModel
>>>>>>> 457cb455
from hive.utils.utils import create_class_constructor

get_qnet = create_class_constructor(
    torch.nn.Module,
    {
        "SimpleMLP": SimpleMLP,
<<<<<<< HEAD
        "ComplexMLP": ComplexMLP,
        "DistributionalMLP": DistributionalMLP,
=======
        "SimpleConvModel": SimpleConvModel,
        "NatureAtariDQNModel": NatureAtariDQNModel,
>>>>>>> 457cb455
    },
)<|MERGE_RESOLUTION|>--- conflicted
+++ resolved
@@ -1,23 +1,17 @@
 import torch
 from hive.agents.qnets.mlp import SimpleMLP
-<<<<<<< HEAD
 from hive.agents.qnets.rainbow_mlp import ComplexMLP, DistributionalMLP
-=======
 from hive.agents.qnets.conv import SimpleConvModel
 from hive.agents.qnets.atari import NatureAtariDQNModel
->>>>>>> 457cb455
 from hive.utils.utils import create_class_constructor
 
 get_qnet = create_class_constructor(
     torch.nn.Module,
     {
         "SimpleMLP": SimpleMLP,
-<<<<<<< HEAD
         "ComplexMLP": ComplexMLP,
         "DistributionalMLP": DistributionalMLP,
-=======
         "SimpleConvModel": SimpleConvModel,
         "NatureAtariDQNModel": NatureAtariDQNModel,
->>>>>>> 457cb455
     },
 )