import torch
<<<<<<< HEAD
from hive.agents.qnets.mlp import SimpleMLP, DiscObsSimpleMLP
from hive.utils.utils import create_class_constructor

get_qnet = create_class_constructor(torch.nn.Module, {"SimpleMLP": SimpleMLP, "DiscObsSimpleMLP": DiscObsSimpleMLP})
=======
from hive.agents.qnets.mlp import SimpleMLP
from hive.agents.qnets.conv import SimpleConvModel
from hive.agents.qnets.atari import NatureAtariDQNModel
from hive.utils.utils import create_class_constructor

get_qnet = create_class_constructor(
    torch.nn.Module,
    {
        "SimpleMLP": SimpleMLP,
        "SimpleConvModel": SimpleConvModel,
        "NatureAtariDQNModel": NatureAtariDQNModel,
    },
)
>>>>>>> a70bd377
<|MERGE_RESOLUTION|>--- conflicted
+++ resolved
@@ -1,11 +1,6 @@
 import torch
-<<<<<<< HEAD
+tils.utils import create_class_constructor
 from hive.agents.qnets.mlp import SimpleMLP, DiscObsSimpleMLP
-from hive.utils.utils import create_class_constructor
-
-get_qnet = create_class_constructor(torch.nn.Module, {"SimpleMLP": SimpleMLP, "DiscObsSimpleMLP": DiscObsSimpleMLP})
-=======
-from hive.agents.qnets.mlp import SimpleMLP
 from hive.agents.qnets.conv import SimpleConvModel
 from hive.agents.qnets.atari import NatureAtariDQNModel
 from hive.utils.utils import create_class_constructor
@@ -16,6 +11,6 @@
         "SimpleMLP": SimpleMLP,
         "SimpleConvModel": SimpleConvModel,
         "NatureAtariDQNModel": NatureAtariDQNModel,
+        "DiscObsSimpleMLP": DiscObsSimpleMLP,
     },
-)
->>>>>>> a70bd377
+)