--- conflicted
+++ resolved
@@ -1,7 +1,5 @@
 import torch
 from torch import nn
-import numpy as np
-from einops import rearrange
 
 
 class SimpleConvModel(nn.Module):
@@ -49,19 +47,6 @@
         assert len(channels) == len(strides)
         assert len(channels) == len(paddings)
 
-<<<<<<< HEAD
-        super().__init__()
-        if len(in_dim) == 3:
-            st_s = 1
-            h, w, oc = in_dim
-        elif len(in_dim) == 4:
-            st_s, h, w, oc = in_dim
-        c = st_s * oc
-
-        # Default Convolutional Layers
-        channels = [c] + channels
-
-=======
         c, h, w = in_dim
         # Convolutional Layers
         channels.insert(0, c)
@@ -78,7 +63,6 @@
             )
             conv_seq.append(torch.nn.ReLU())
         self.conv = torch.nn.Sequential(*conv_seq)
->>>>>>> 0d26d927
         conv_layers = [
             torch.nn.Conv2d(
                 in_channels=in_c,
@@ -107,18 +91,8 @@
     def forward(self, x):
         if len(x.shape) == 3:
             x = x.unsqueeze(0)
-<<<<<<< HEAD
-
-        if len(x.shape) == 5:
-            x = x.permute(0, 1, 4, 2, 3)
-            x = rearrange(x, "d0 d1 d2 d3 d4 -> d0 (d1 d2) d3 d4")
-
-        batch_size = x.size(0)
-
-=======
         elif len(x.shape) == 5:
             x = x.reshape(x.size(0), -1, x.size(-2), x.size(-1))
->>>>>>> 0d26d927
         x = x.type(torch.float)
         x = x / self._normalization_factor
         x = self.conv(x)
