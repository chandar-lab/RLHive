import copy
import os
from typing import Tuple

import numpy as np
import torch

from hive.agents.agent import Agent
from hive.agents.qnets.base import FunctionApproximator
from hive.agents.qnets.qnet_heads import DQNNetwork
from hive.agents.qnets.utils import (
    InitializationFn,
    calculate_output_dim,
    create_init_weights_fn,
)
from hive.replays import BaseReplayBuffer, CircularReplayBuffer
from hive.utils.logging import Logger, NullLogger
from hive.utils.schedule import (
    LinearSchedule,
    PeriodicSchedule,
    Schedule,
    SwitchSchedule,
)
from hive.utils.utils import LossFn, OptimizerFn, create_folder


class DQNAgent(Agent):
    """An agent implementing the DQN algorithm. Uses an epsilon greedy
    exploration policy
    """

    def __init__(
        self,
        representation_net: FunctionApproximator,
        obs_dim: Tuple,
        act_dim: int,
        optimizer_fn: OptimizerFn = None,
        loss_fn: LossFn = None,
        init_fn: InitializationFn = None,
        id: str = 0,
        replay_buffer: BaseReplayBuffer = None,
        discount_rate: float = 0.99,
        n_step: int = 1,
        grad_clip: float = None,
        reward_clip: float = None,
        update_period_schedule: Schedule = None,
        target_net_soft_update: bool = False,
        target_net_update_fraction: float = 0.05,
        target_net_update_schedule: Schedule = None,
        epsilon_schedule: Schedule = None,
        test_epsilon: float = 0.001,
        learn_schedule: Schedule = None,
        seed: int = 42,
        batch_size: int = 32,
        device: str = "cpu",
        logger: Logger = None,
        log_frequency: int = 100,
    ):
        """
        Args:
            qnet: A network that outputs the q-values of the different actions
                for an input observation.
            obs_dim: The dimension of the observations.
            act_dim: The number of actions available to the agent.
            optimizer_fn: A function that takes in a list of parameters to optimize
                and returns the optimizer.
            init_fn: initializes the weights of qnet using create_init_weights_fn.
            id: ID used to create the timescale in the logger for the agent.
            replay_buffer: The replay buffer that the agent will push observations
                to and sample from during learning.
            discount_rate (float): A number between 0 and 1 specifying how much
                future rewards are discounted by the agent.
            n_step (int): n used in n-step returns to compute TD(n) targets.
            grad_clip (float): Gradients will be clipped to between
                [-grad_clip, grad_clip]
            reward_clip (float): Rewards will be clipped to between
                [-reward_clip, reward_clip]
            update_period_schedule: Schedule determining how frequently
                the agent's net is updated.
            target_net_soft_update (bool): Whether the target net parameters are
                replaced by the qnet parameters completely or using a weighted
                average of the target net parameters and the qnet parameters.
            target_net_update_fraction (float): The weight given to the target
                net parameters in a soft update.
            target_net_update_schedule: Schedule determining how frequently the
                target net is updated.
            epsilon_schedule: Schedule determining the value of epsilon through
                the course of training.
            test_epsilon (float): epsilon (probability of choosing a random action)
                to be used during testing phase.
            learn_schedule: Schedule determining when the learning process actually
                starts.
            seed: Seed for numpy random number generator.
            batch_size (int): The size of the batch sampled from the replay buffer
                during learning.
            device: Device on which all computations should be run.
            logger: Logger used to log agent's metrics.
            log_frequency (int): How often to log the agent's metrics.
        """
        super().__init__(obs_dim=obs_dim, act_dim=act_dim, id=id)
        self._init_fn = create_init_weights_fn(init_fn)
        self._device = torch.device(device)
        self.create_q_networks(representation_net)
        if optimizer_fn is None:
            optimizer_fn = torch.optim.Adam
        self._optimizer = optimizer_fn(self._qnet.parameters())
        self._rng = np.random.default_rng(seed=seed)
        self._replay_buffer = replay_buffer
        if self._replay_buffer is None:
            self._replay_buffer = CircularReplayBuffer(seed=seed)
        self._discount_rate = discount_rate ** n_step
        self._grad_clip = grad_clip
        self._reward_clip = reward_clip
        self._target_net_soft_update = target_net_soft_update
        self._target_net_update_fraction = target_net_update_fraction
        self._device = torch.device(device)
        if loss_fn is None:
            loss_fn = torch.nn.SmoothL1Loss
        self._loss_fn = loss_fn(reduction="none")
        self._batch_size = batch_size
        self._logger = logger
        if self._logger is None:
            self._logger = NullLogger([])
        self._timescale = self.id
        self._logger.register_timescale(
            self._timescale, PeriodicSchedule(False, True, log_frequency)
        )
        self._update_period_schedule = update_period_schedule
        if self._update_period_schedule is None:
            self._update_period_schedule = PeriodicSchedule(False, True, 1)
        self._target_net_update_schedule = target_net_update_schedule
        if self._target_net_update_schedule is None:
            self._target_net_update_schedule = PeriodicSchedule(False, True, 10000)
        self._epsilon_schedule = epsilon_schedule
        if self._epsilon_schedule is None:
            self._epsilon_schedule = LinearSchedule(1, 0.1, 100000)
        self._test_epsilon = test_epsilon

        self._learn_schedule = learn_schedule
        if self._learn_schedule is None:
            self._learn_schedule = SwitchSchedule(False, True, 5000)

        self._state = {"episode_start": True}
        self._training = False

<<<<<<< HEAD
    def create_q_networks(self, qnet):
        """Creates the qnet and target qnet."""
        network = qnet(self._obs_dim)
=======
    def create_q_networks(self, representation_net):
        network = representation_net(self._obs_dim)
>>>>>>> a29b3409
        network_output_dim = np.prod(calculate_output_dim(network, self._obs_dim))
        self._qnet = DQNNetwork(network, network_output_dim, self._act_dim).to(
            self._device
        )
        self._qnet.apply(self._init_fn)
        self._target_qnet = copy.deepcopy(self._qnet).requires_grad_(False)

    def train(self):
        """Changes the agent to training mode."""
        super().train()
        self._qnet.train()
        self._target_qnet.train()

    def eval(self):
        """Changes the agent to evaluation mode."""
        super().eval()
        self._qnet.eval()
        self._target_qnet.eval()

    def preprocess_update_info(self, update_info):
        """Clips the reward in update_info."""
        if self._reward_clip is not None:
            update_info["reward"] = np.clip(
                update_info["reward"], -self._reward_clip, self._reward_clip
            )
        preprocessed_update_info = {
            "observation": update_info["observation"],
            "action": update_info["action"],
            "reward": update_info["reward"],
            "done": update_info["done"],
        }
        if "agent_id" in update_info:
            preprocessed_update_info["agent_id"] = int(update_info["agent_id"])

        return preprocessed_update_info

    def preprocess_update_batch(self, batch):
        for key in batch:
            batch[key] = torch.tensor(batch[key]).to(self._device)
        return (batch["observation"],), (batch["next_observation"],)

    @torch.no_grad()
    def act(self, observation):
        """Returns the action for the agent. If in training mode, follows an epsilon
        greedy policy. Otherwise, returns the action with the highest q value."""

        # Determine and log the value of epsilon
        if self._training:
            if not self._learn_schedule.get_value():
                epsilon = 1.0
            else:
                epsilon = self._epsilon_schedule.update()
            if self._logger.update_step(self._timescale):
                self._logger.log_scalar("epsilon", epsilon, self._timescale)
        else:
            epsilon = self._test_epsilon

        # Sample action. With epsilon probability choose random action,
        # otherwise select the action with the highest q-value.
        observation = (
            torch.tensor(np.expand_dims(observation, axis=0)).to(self._device).float()
        )
        qvals = self._qnet(observation)
        if self._rng.random() < epsilon:
            action = self._rng.integers(self._act_dim)
        else:
            # Note: not explicitly handling the ties
            action = torch.argmax(qvals).item()

        if (
            self._training
            and self._logger.should_log(self._timescale)
            and self._state["episode_start"]
        ):
            self._logger.log_scalar("train_qval", torch.max(qvals), self._timescale)
            self._state["episode_start"] = False
        return action

    def update(self, update_info):
        """
        Updates the DQN agent.

        Args:
            update_info: dictionary containing all the necessary information to
            update the agent. Should contain a full transition, with keys for
            "observation", "action", "reward", and "done".
        """
        if update_info["done"]:
            self._state["episode_start"] = True

        if not self._training:
            return

        # Add the most recent transition to the replay buffer.
        self._replay_buffer.add(**self.preprocess_update_info(update_info))

        # Update the q network based on a sample batch from the replay buffer.
        # If the replay buffer doesn't have enough samples, catch the exception
        # and move on.
        if (
            self._learn_schedule.update()
            and self._replay_buffer.size() > 0
            and self._update_period_schedule.update()
        ):
            batch = self._replay_buffer.sample(batch_size=self._batch_size)
            qnet_inputs, target_qnet_inputs = self.preprocess_update_batch(batch)

            # Compute predicted Q values
            self._optimizer.zero_grad()
            pred_qvals = self._qnet(*qnet_inputs)
            actions = batch["action"].long()
            pred_qvals = pred_qvals[torch.arange(pred_qvals.size(0)), actions]

            # Compute 1-step Q targets
            next_qvals = self._target_qnet(*target_qnet_inputs)
            next_qvals, _ = torch.max(next_qvals, dim=1)

            q_targets = batch["reward"] + self._discount_rate * next_qvals * (
                1 - batch["done"]
            )

            loss = self._loss_fn(pred_qvals, q_targets).mean()

            if self._logger.should_log(self._timescale):
                self._logger.log_scalar("train_loss", loss, self._timescale)

            loss.backward()
            if self._grad_clip is not None:
                torch.nn.utils.clip_grad_value_(
                    self._qnet.parameters(), self._grad_clip
                )
            self._optimizer.step()

        # Update target network
        if self._target_net_update_schedule.update():
            self._update_target()

    def _update_target(self):
        if self._target_net_soft_update:
            target_params = self._target_qnet.state_dict()
            current_params = self._qnet.state_dict()
            for key in list(target_params.keys()):
                target_params[key] = (
                    1 - self._target_net_update_fraction
                ) * target_params[
                    key
                ] + self._target_net_update_fraction * current_params[
                    key
                ]
            self._target_qnet.load_state_dict(target_params)
        else:
            self._target_qnet.load_state_dict(self._qnet.state_dict())

    def save(self, dname):
        torch.save(
            {
                "qnet": self._qnet.state_dict(),
                "target_qnet": self._target_qnet.state_dict(),
                "optimizer": self._optimizer.state_dict(),
                "learn_schedule": self._learn_schedule,
                "epsilon_schedule": self._epsilon_schedule,
                "target_net_update_schedule": self._target_net_update_schedule,
                "rng": self._rng,
            },
            os.path.join(dname, "agent.pt"),
        )
        replay_dir = os.path.join(dname, "replay")
        create_folder(replay_dir)
        self._replay_buffer.save(replay_dir)

    def load(self, dname):
        checkpoint = torch.load(os.path.join(dname, "agent.pt"))
        self._qnet.load_state_dict(checkpoint["qnet"])
        self._target_qnet.load_state_dict(checkpoint["target_qnet"])
        self._optimizer.load_state_dict(checkpoint["optimizer"])
        self._learn_schedule = checkpoint["learn_schedule"]
        self._epsilon_schedule = checkpoint["epsilon_schedule"]
        self._target_net_update_schedule = checkpoint["target_net_update_schedule"]
        self._rng = checkpoint["rng"]
        self._replay_buffer.load(os.path.join(dname, "replay"))<|MERGE_RESOLUTION|>--- conflicted
+++ resolved
@@ -143,14 +143,10 @@
         self._state = {"episode_start": True}
         self._training = False
 
-<<<<<<< HEAD
+
     def create_q_networks(self, qnet):
         """Creates the qnet and target qnet."""
         network = qnet(self._obs_dim)
-=======
-    def create_q_networks(self, representation_net):
-        network = representation_net(self._obs_dim)
->>>>>>> a29b3409
         network_output_dim = np.prod(calculate_output_dim(network, self._obs_dim))
         self._qnet = DQNNetwork(network, network_output_dim, self._act_dim).to(
             self._device
