--- conflicted
+++ resolved
@@ -92,13 +92,9 @@
             log_frequency (int): How often to log the agent's metrics.
         """
         super().__init__(obs_dim=obs_dim, act_dim=act_dim, id=id)
-<<<<<<< HEAD
+        self._init_fn = create_init_weights_fn(init_fn)
         self._device = torch.device(device)
         self.create_q_networks(qnet)
-=======
-        self._init_fn = create_init_weights_fn(init_fn)
-        self.create_q_networks(qnet, device)
->>>>>>> 3b5f6ee4
         if optimizer_fn is None:
             optimizer_fn = torch.optim.Adam
         self._optimizer = optimizer_fn(self._qnet.parameters())
@@ -111,6 +107,7 @@
         self._reward_clip = reward_clip
         self._target_net_soft_update = target_net_soft_update
         self._target_net_update_fraction = target_net_update_fraction
+        self._device = torch.device(device)
         self._loss_fn = torch.nn.SmoothL1Loss(reduction="none")
         self._batch_size = batch_size
         self._logger = logger
@@ -141,14 +138,8 @@
     def create_q_networks(self, qnet):
         network = qnet(self._obs_dim)
         network_output_dim = np.prod(calculate_output_dim(network, self._obs_dim))
-<<<<<<< HEAD
-        self._qnet = DQNNetwork(network, network_output_dim, self._act_dim).to(
-            self._device
-        )
-=======
-        self._qnet = DQNNetwork(network, network_output_dim, self._act_dim).to(device)
+        self._qnet = DQNNetwork(network, network_output_dim, self._act_dim).to(self._device)
         self._qnet.apply(self._init_fn)
->>>>>>> 3b5f6ee4
         self._target_qnet = copy.deepcopy(self._qnet).requires_grad_(False)
 
     def train(self):
@@ -220,6 +211,7 @@
     def update(self, update_info):
         """
         Updates the DQN agent.
+
         Args:
             update_info: dictionary containing all the necessary information to
             update the agent. Should contain a full transition, with keys for
@@ -230,25 +222,9 @@
 
         if not self._training:
             return
-<<<<<<< HEAD
 
         # Add the most recent transition to the replay buffer.
         self._replay_buffer.add(**self.preprocess_update_info(update_info))
-=======
-
-        if self._reward_clip is not None:
-            update_info["reward"] = np.clip(
-                update_info["reward"], -self._reward_clip, self._reward_clip
-            )
-
-        # Add the most recent transition to the replay buffer.
-        self._replay_buffer.add(
-            observation=update_info["observation"],
-            action=update_info["action"],
-            reward=update_info["reward"],
-            done=update_info["done"],
-        )
->>>>>>> 3b5f6ee4
 
         # Update the q network based on a sample batch from the replay buffer.
         # If the replay buffer doesn't have enough samples, catch the exception
