import copy
import os

import gymnasium as gym
import numpy as np
import torch

from hive.agents.agent import Agent
from hive.agents.qnets.base import FunctionApproximator
from hive.agents.qnets.qnet_heads import DQNNetwork
from hive.agents.qnets.utils import (
    InitializationFn,
    calculate_output_dim,
    create_init_weights_fn,
)
from hive.replays import BaseReplayBuffer, CircularReplayBuffer
from hive.utils.loggers import Logger, NullLogger
from hive.utils.schedule import (
    LinearSchedule,
    PeriodicSchedule,
    Schedule,
    SwitchSchedule,
)
from hive.utils.utils import LossFn, OptimizerFn, create_folder, seeder


class DQNAgent(Agent):
    """An agent implementing the DQN algorithm. Uses an epsilon greedy
    exploration policy
    """

    def __init__(
        self,
        observation_space: gym.spaces.Box,
        action_space: gym.spaces.Discrete,
        representation_net: FunctionApproximator,
        stack_size: int = 1,
        id=0,
        optimizer_fn: OptimizerFn = None,
        loss_fn: LossFn = None,
        init_fn: InitializationFn = None,
        replay_buffer: BaseReplayBuffer = None,
        discount_rate: float = 0.99,
        n_step: int = 1,
        grad_clip: float = None,
        reward_clip: float = None,
        update_period_schedule: Schedule = None,
        target_net_soft_update: bool = False,
        target_net_update_fraction: float = 0.05,
        target_net_update_schedule: Schedule = None,
        epsilon_schedule: Schedule = None,
        test_epsilon: float = 0.001,
        min_replay_history: int = 5000,
        batch_size: int = 32,
        device="cpu",
        logger: Logger = None,
        log_frequency: int = 100,
    ):
        """
        Args:
            observation_space (gym.spaces.Box): Observation space for the agent.
            action_space (gym.spaces.Discrete): Action space for the agent.
            representation_net (FunctionApproximator): A network that outputs the
                representations that will be used to compute Q-values (e.g.
                everything except the final layer of the DQN).
            stack_size: Number of observations stacked to create the state fed to the
                DQN.
            id: Agent identifier.
            optimizer_fn (OptimizerFn): A function that takes in a list of parameters
                to optimize and returns the optimizer. If None, defaults to
                :py:class:`~torch.optim.Adam`.
            loss_fn (LossFn): Loss function used by the agent. If None, defaults to
                :py:class:`~torch.nn.SmoothL1Loss`.
            init_fn (InitializationFn): Initializes the weights of qnet using
                create_init_weights_fn.
            replay_buffer (BaseReplayBuffer): The replay buffer that the agent will
                push observations to and sample from during learning. If None,
                defaults to
                :py:class:`~hive.replays.circular_replay.CircularReplayBuffer`.
            discount_rate (float): A number between 0 and 1 specifying how much
                future rewards are discounted by the agent.
            n_step (int): The horizon used in n-step returns to compute TD(n) targets.
            grad_clip (float): Gradients will be clipped to between
                [-grad_clip, grad_clip].
            reward_clip (float): Rewards will be clipped to between
                [-reward_clip, reward_clip].
            update_period_schedule (Schedule): Schedule determining how frequently
                the agent's Q-network is updated.
            target_net_soft_update (bool): Whether the target net parameters are
                replaced by the qnet parameters completely or using a weighted
                average of the target net parameters and the qnet parameters.
            target_net_update_fraction (float): The weight given to the target
                net parameters in a soft update.
            target_net_update_schedule (Schedule): Schedule determining how frequently
                the target net is updated.
            epsilon_schedule (Schedule): Schedule determining the value of epsilon
                through the course of training.
            test_epsilon (float): epsilon (probability of choosing a random action)
                to be used during testing phase.
            min_replay_history (int): How many observations to fill the replay buffer
                with before starting to learn.
            batch_size (int): The size of the batch sampled from the replay buffer
                during learning.
            device: Device on which all computations should be run.
            logger (ScheduledLogger): Logger used to log agent's metrics.
            log_frequency (int): How often to log the agent's metrics.
        """
        super().__init__(
            observation_space=observation_space, action_space=action_space, id=id
        )
        self._state_size = (
            stack_size * self._observation_space.shape[0],
            *self._observation_space.shape[1:],
        )
        self._init_fn = create_init_weights_fn(init_fn)
        self._device = torch.device("cpu" if not torch.cuda.is_available() else device)
        self.create_q_networks(representation_net)
        if optimizer_fn is None:
            optimizer_fn = torch.optim.Adam
        self._optimizer = optimizer_fn(self._qnet.parameters())
        self._rng = np.random.default_rng(seed=seeder.get_new_seed("agent"))
        if replay_buffer is None:
            replay_buffer = CircularReplayBuffer
        self._replay_buffer = replay_buffer(
            observation_shape=self._observation_space.shape,
            observation_dtype=self._observation_space.dtype,
        )
        self._discount_rate = discount_rate**n_step
        self._grad_clip = grad_clip
        self._reward_clip = reward_clip
        self._target_net_soft_update = target_net_soft_update
        self._target_net_update_fraction = target_net_update_fraction
        if loss_fn is None:
            loss_fn = torch.nn.SmoothL1Loss
        self._loss_fn = loss_fn(reduction="none")
        self._batch_size = batch_size
        self._logger = logger
        if self._logger is None:
            self._logger = NullLogger([])
        self._timescale = self.id
        self._logger.register_timescale(
            self._timescale, PeriodicSchedule(False, True, log_frequency)
        )
        if update_period_schedule is None:
            self._update_period_schedule = PeriodicSchedule(False, True, 1)
        else:
            self._update_period_schedule = update_period_schedule()

        if target_net_update_schedule is None:
            self._target_net_update_schedule = PeriodicSchedule(False, True, 10000)
        else:
            self._target_net_update_schedule = target_net_update_schedule()

        if epsilon_schedule is None:
            self._epsilon_schedule = LinearSchedule(1, 0.1, 100000)
        else:
            self._epsilon_schedule = epsilon_schedule()

        self._test_epsilon = test_epsilon
        self._learn_schedule = SwitchSchedule(False, True, min_replay_history)

        self._training = False

    def create_q_networks(self, representation_net):
        """Creates the Q-network and target Q-network.

        Args:
            representation_net: A network that outputs the representations that will
                be used to compute Q-values (e.g. everything except the final layer
                of the DQN).
        """
        network = representation_net(self._state_size)
        network_output_dim = np.prod(calculate_output_dim(network, self._state_size))
        self._qnet = DQNNetwork(network, network_output_dim, self._action_space.n).to(
            self._device
        )
        self._qnet.apply(self._init_fn)
        self._target_qnet = copy.deepcopy(self._qnet).requires_grad_(False)

    def train(self):
        """Changes the agent to training mode."""
        super().train()
        self._qnet.train()
        self._target_qnet.train()

    def eval(self):
        """Changes the agent to evaluation mode."""
        super().eval()
        self._qnet.eval()
        self._target_qnet.eval()

    def preprocess_update_info(self, update_info):
        """Preprocesses the :obj:`update_info` before it goes into the replay buffer.
        Clips the reward in update_info.

        Args:
            update_info: Contains the information from the current timestep that the
                agent should use to update itself.
        """
        if self._reward_clip is not None:
            update_info["reward"] = np.clip(
                update_info["reward"], -self._reward_clip, self._reward_clip
            )
        preprocessed_update_info = {
            "observation": update_info["observation"],
            "action": update_info["action"],
            "reward": update_info["reward"],
            "done": update_info["terminated"] or update_info["truncated"],
        }
        if "agent_id" in update_info:
            preprocessed_update_info["agent_id"] = int(update_info["agent_id"])

        return preprocessed_update_info

    def preprocess_update_batch(self, batch):
        """Preprocess the batch sampled from the replay buffer.

        Args:
            batch: Batch sampled from the replay buffer for the current update.

        Returns:
            (tuple):
                - (tuple) Inputs used to calculate current state values.
                - (tuple) Inputs used to calculate next state values
                - Preprocessed batch.
        """
        for key in batch:
            batch[key] = torch.tensor(batch[key], device=self._device)
        return (batch["observation"],), (batch["next_observation"],), batch

    @torch.no_grad()
    def act(self, observation, state=None):
        """Returns the action for the agent. If in training mode, follows an epsilon
        greedy policy. Otherwise, returns the action with the highest Q-value.

        Args:
            observation: The current observation.
        """

        # Determine and log the value of epsilon
        if self._training:
            if not self._learn_schedule.get_value():
                epsilon = 1.0
            else:
                epsilon = self._epsilon_schedule.update()
            if self._logger.update_step(self._timescale):
                self._logger.log_scalar("epsilon", epsilon, self._timescale)
        else:
            epsilon = self._test_epsilon

        # Sample action. With epsilon probability choose random action,
        # otherwise select the action with the highest q-value.
        observation = torch.tensor(
            np.expand_dims(observation, axis=0), device=self._device
        ).float()
        qvals = self._qnet(observation)
        if self._rng.random() < epsilon:
            action = self._rng.integers(self._action_space.n)
        else:
            # Note: not explicitly handling the ties
            action = torch.argmax(qvals).item()

        if (
            self._training
            and self._logger.should_log(self._timescale)
            and state is None
        ):
            self._logger.log_scalar("train_qval", torch.max(qvals), self._timescale)
            state = {}
        return action, state

    def update(self, update_info, state=None):
        """
        Updates the DQN agent.

        Args:
            update_info: dictionary containing all the necessary information to
                update the agent. Should contain a full transition, with keys for
                "observation", "action", "reward", and "done".
        """
<<<<<<< HEAD
=======
        if update_info["terminated"] or update_info["truncated"]:
            self._state["episode_start"] = True

>>>>>>> 3cc715ae
        if not self._training:
            return

        # Add the most recent transition to the replay buffer.
        self._replay_buffer.add(**self.preprocess_update_info(update_info))

        # Update the q network based on a sample batch from the replay buffer.
        # If the replay buffer doesn't have enough samples, catch the exception
        # and move on.
        if (
            self._learn_schedule.update()
            and self._replay_buffer.size() > 0
            and self._update_period_schedule.update()
        ):
            batch = self._replay_buffer.sample(batch_size=self._batch_size)
            (
                current_state_inputs,
                next_state_inputs,
                batch,
            ) = self.preprocess_update_batch(batch)

            # Compute predicted Q values
            self._optimizer.zero_grad()
            pred_qvals = self._qnet(*current_state_inputs)
            actions = batch["action"].long()
            pred_qvals = pred_qvals[torch.arange(pred_qvals.size(0)), actions]

            # Compute 1-step Q targets
            next_qvals = self._target_qnet(*next_state_inputs)
            next_qvals, _ = torch.max(next_qvals, dim=1)

            q_targets = batch["reward"] + self._discount_rate * next_qvals * (
                1 - batch["done"]
            )

            loss = self._loss_fn(pred_qvals, q_targets).mean()

            if self._logger.should_log(self._timescale):
                self._logger.log_scalar("train_loss", loss, self._timescale)

            loss.backward()
            if self._grad_clip is not None:
                torch.nn.utils.clip_grad_value_(
                    self._qnet.parameters(), self._grad_clip
                )
            self._optimizer.step()

        # Update target network
        if self._target_net_update_schedule.update():
            self._update_target()
        return state

    def _update_target(self):
        """Update the target network."""
        if self._target_net_soft_update:
            target_params = self._target_qnet.state_dict()
            current_params = self._qnet.state_dict()
            for key in list(target_params.keys()):
                target_params[key] = (
                    1 - self._target_net_update_fraction
                ) * target_params[
                    key
                ] + self._target_net_update_fraction * current_params[
                    key
                ]
            self._target_qnet.load_state_dict(target_params)
        else:
            self._target_qnet.load_state_dict(self._qnet.state_dict())

    def save(self, dname):
        torch.save(
            {
                "qnet": self._qnet.state_dict(),
                "target_qnet": self._target_qnet.state_dict(),
                "optimizer": self._optimizer.state_dict(),
                "learn_schedule": self._learn_schedule,
                "epsilon_schedule": self._epsilon_schedule,
                "target_net_update_schedule": self._target_net_update_schedule,
                "rng": self._rng,
            },
            os.path.join(dname, "agent.pt"),
        )
        replay_dir = os.path.join(dname, "replay")
        create_folder(replay_dir)
        self._replay_buffer.save(replay_dir)

    def load(self, dname):
        checkpoint = torch.load(os.path.join(dname, "agent.pt"))
        self._qnet.load_state_dict(checkpoint["qnet"])
        self._target_qnet.load_state_dict(checkpoint["target_qnet"])
        self._optimizer.load_state_dict(checkpoint["optimizer"])
        self._learn_schedule = checkpoint["learn_schedule"]
        self._epsilon_schedule = checkpoint["epsilon_schedule"]
        self._target_net_update_schedule = checkpoint["target_net_update_schedule"]
        self._rng = checkpoint["rng"]
        self._replay_buffer.load(os.path.join(dname, "replay"))<|MERGE_RESOLUTION|>--- conflicted
+++ resolved
@@ -278,12 +278,6 @@
                 update the agent. Should contain a full transition, with keys for
                 "observation", "action", "reward", and "done".
         """
-<<<<<<< HEAD
-=======
-        if update_info["terminated"] or update_info["truncated"]:
-            self._state["episode_start"] = True
-
->>>>>>> 3cc715ae
         if not self._training:
             return
 
